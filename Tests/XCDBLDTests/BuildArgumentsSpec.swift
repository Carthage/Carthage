import Foundation
import Quick
import Nimble
import XCDBLD

class BuildArgumentsSpec: QuickSpec {
	override func spec() {

		func itCreatesBuildArguments(_ message: String, arguments: [String], compareTo: KeyPath<BuildArguments, [String]> = \.rawArguments, configure: @escaping (inout BuildArguments) -> Void) {
			let workspace = ProjectLocator.workspace(URL(string: "file:///Foo/Bar/workspace.xcworkspace")!)
			let project = ProjectLocator.projectFile(URL(string: "file:///Foo/Bar/project.xcodeproj")!)

			let codeSignArguments = [
				"CODE_SIGNING_REQUIRED=NO",
				"CODE_SIGN_IDENTITY=",
				"CARTHAGE=YES",
			]

			context("when configured with a workspace") {
				it(message) {
					var subject = BuildArguments(project: workspace)
					configure(&subject)

					expect(subject[keyPath: compareTo]) == [
						"xcodebuild",
						"-workspace",
						"/Foo/Bar/workspace.xcworkspace",
						] + arguments + codeSignArguments
				}
			}

			context("when configured with a project") {
				it(message) {
					var subject = BuildArguments(project: project)
					configure(&subject)

					expect(subject[keyPath: compareTo]) == [
						"xcodebuild",
						"-project",
						"/Foo/Bar/project.xcodeproj",
						] + arguments + codeSignArguments
				}
			}
		}

		describe("rawArguments") {
			func itCreatesBuildArguments(_ message: String, rawArguments: [String], configure: @escaping (inout BuildArguments) -> Void) {
				let workspace = ProjectLocator.workspace(URL(string: "file:///Foo/Bar/workspace.xcworkspace")!)
				let project = ProjectLocator.projectFile(URL(string: "file:///Foo/Bar/project.xcodeproj")!)

				let codeSignArguments = [
					"CODE_SIGNING_REQUIRED=NO",
					"CODE_SIGN_IDENTITY=",
					"CARTHAGE=YES",
				]

				context("when configured with a workspace") {
					it(message) {
						var subject = BuildArguments(project: workspace)
						configure(&subject)

						expect(subject.rawArguments) == [
							"xcodebuild",
							"-workspace",
							"/Foo/Bar/workspace.xcworkspace",
							] + rawArguments + codeSignArguments
					}
				}

				context("when configured with a project") {
					it(message) {
						var subject = BuildArguments(project: project)
						configure(&subject)

						expect(subject.rawArguments) == [
							"xcodebuild",
							"-project",
							"/Foo/Bar/project.xcodeproj",
							] + rawArguments + codeSignArguments
					}
				}
			}

			itCreatesBuildArguments("has a default set of arguments", rawArguments: []) { _ in }

			itCreatesBuildArguments("includes the scheme if one is given", rawArguments: ["-scheme", "exampleScheme"]) { subject in
				subject.scheme = Scheme("exampleScheme")
			}

			itCreatesBuildArguments("includes the configuration if one is given", rawArguments: ["-configuration", "exampleConfiguration"]) { subject in
				subject.configuration = "exampleConfiguration"
			}

			itCreatesBuildArguments("includes the derived data path", rawArguments: ["-derivedDataPath", "/path/to/derivedDataPath"]) { subject in
				subject.derivedDataPath = "/path/to/derivedDataPath"
			}

			itCreatesBuildArguments("includes empty derived data path", rawArguments: []) { subject in
				subject.derivedDataPath = ""
			}

			itCreatesBuildArguments("includes the the toolchain", rawArguments: ["-toolchain", "org.swift.3020160509a"]) { subject in
				subject.toolchain = "org.swift.3020160509a"
			}

			describe("specifying the sdk") {
<<<<<<< HEAD
				for sdk in SDK.allSDKs {
					itCreatesBuildArguments("includes \(sdk) in the argument if specified", rawArguments: ["-sdk", sdk.rawValue]) { subject in
						subject.sdk = sdk
					}
				}
=======
				let macosx = SDK.knownIn2019YearSDKs.first(where: { $0.rawValue == "macosx" })!

				for sdk in SDK.knownIn2019YearSDKs.subtracting([macosx]) {
					itCreatesBuildArguments("includes \(sdk) in the argument if specified", arguments: ["-sdk", sdk.rawValue]) { subject in
						subject.sdk = sdk
					}
				}

				// Passing in -sdk macosx appears to break implicit dependency
				// resolution (see Carthage/Carthage#347).
				//
				// Since we wouldn't be trying to build this target unless it were
				// for macOS already, just let xcodebuild figure out the SDK on its
				// own.
				itCreatesBuildArguments("does not include the sdk flag if .macOSX is specified", arguments: []) { subject in
					subject.sdk = macosx
				}
>>>>>>> 0d324cbd
			}

			itCreatesBuildArguments("includes the destination if given", rawArguments: ["-destination", "exampleDestination"]) { subject in
				subject.destination = "exampleDestination"
			}

			describe("specifying onlyActiveArchitecture") {
				itCreatesBuildArguments("includes ONLY_ACTIVE_ARCH=YES if it's set to true", rawArguments: ["ONLY_ACTIVE_ARCH=YES"]) { subject in
					subject.onlyActiveArchitecture = true
				}

				itCreatesBuildArguments("includes ONLY_ACTIVE_ARCH=NO if it's set to false", rawArguments: ["ONLY_ACTIVE_ARCH=NO"]) { subject in
					subject.onlyActiveArchitecture = false
				}
			}
		}

		describe("arguments") {
			describe("specifying the sdk") {
				for sdk in SDK.allSDKs.subtracting([.macOSX]) {
					itCreatesBuildArguments("includes \(sdk) in the argument if specified", arguments: ["-sdk", sdk.rawValue], compareTo: \.arguments) { subject in
						subject.sdk = sdk
					}
				}

				// Passing in -sdk macosx appears to break implicit dependency
				// resolution (see Carthage/Carthage#347).
				//
				// Since we wouldn't be trying to build this target unless it were
				// for macOS already, just let xcodebuild figure out the SDK on its
				// own.
				itCreatesBuildArguments("does not include the sdk flag if .macOSX is specified", arguments: [], compareTo: \.arguments) { subject in
					subject.sdk = .macOSX
				}
			}
		}
	}
}<|MERGE_RESOLUTION|>--- conflicted
+++ resolved
@@ -104,13 +104,6 @@
 			}
 
 			describe("specifying the sdk") {
-<<<<<<< HEAD
-				for sdk in SDK.allSDKs {
-					itCreatesBuildArguments("includes \(sdk) in the argument if specified", rawArguments: ["-sdk", sdk.rawValue]) { subject in
-						subject.sdk = sdk
-					}
-				}
-=======
 				let macosx = SDK.knownIn2019YearSDKs.first(where: { $0.rawValue == "macosx" })!
 
 				for sdk in SDK.knownIn2019YearSDKs.subtracting([macosx]) {
@@ -128,40 +121,19 @@
 				itCreatesBuildArguments("does not include the sdk flag if .macOSX is specified", arguments: []) { subject in
 					subject.sdk = macosx
 				}
->>>>>>> 0d324cbd
 			}
 
-			itCreatesBuildArguments("includes the destination if given", rawArguments: ["-destination", "exampleDestination"]) { subject in
+			itCreatesBuildArguments("includes the destination if given", arguments: ["-destination", "exampleDestination"]) { subject in
 				subject.destination = "exampleDestination"
 			}
 
 			describe("specifying onlyActiveArchitecture") {
-				itCreatesBuildArguments("includes ONLY_ACTIVE_ARCH=YES if it's set to true", rawArguments: ["ONLY_ACTIVE_ARCH=YES"]) { subject in
+				itCreatesBuildArguments("includes ONLY_ACTIVE_ARCH=YES if it's set to true", arguments: ["ONLY_ACTIVE_ARCH=YES"]) { subject in
 					subject.onlyActiveArchitecture = true
 				}
 
-				itCreatesBuildArguments("includes ONLY_ACTIVE_ARCH=NO if it's set to false", rawArguments: ["ONLY_ACTIVE_ARCH=NO"]) { subject in
+				itCreatesBuildArguments("includes ONLY_ACTIVE_ARCH=NO if it's set to false", arguments: ["ONLY_ACTIVE_ARCH=NO"]) { subject in
 					subject.onlyActiveArchitecture = false
-				}
-			}
-		}
-
-		describe("arguments") {
-			describe("specifying the sdk") {
-				for sdk in SDK.allSDKs.subtracting([.macOSX]) {
-					itCreatesBuildArguments("includes \(sdk) in the argument if specified", arguments: ["-sdk", sdk.rawValue], compareTo: \.arguments) { subject in
-						subject.sdk = sdk
-					}
-				}
-
-				// Passing in -sdk macosx appears to break implicit dependency
-				// resolution (see Carthage/Carthage#347).
-				//
-				// Since we wouldn't be trying to build this target unless it were
-				// for macOS already, just let xcodebuild figure out the SDK on its
-				// own.
-				itCreatesBuildArguments("does not include the sdk flag if .macOSX is specified", arguments: [], compareTo: \.arguments) { subject in
-					subject.sdk = .macOSX
 				}
 			}
 		}

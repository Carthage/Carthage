@testable import CarthageKit
import Foundation
import Nimble
import Quick
import ReactiveSwift
import Tentacle
import Result
import ReactiveTask
import XCDBLD

// swiftlint:disable:this force_try

class ProjectSpec: QuickSpec {
	override func spec() {
		describe("buildCheckedOutDependenciesWithOptions") {
			let directoryURL = Bundle(for: type(of: self)).url(forResource: "DependencyTest", withExtension: nil)!
			let buildDirectoryURL = directoryURL.appendingPathComponent(Constants.binariesFolderPath)

			let noSharedSchemesDirectoryURL = Bundle(for: type(of: self)).url(forResource: "NoSharedSchemesTest", withExtension: nil)!
			let noSharedSchemesBuildDirectoryURL = noSharedSchemesDirectoryURL.appendingPathComponent(Constants.binariesFolderPath)

			func build(directoryURL url: URL,
					   platforms: Set<Platform> = [],
					   cacheBuilds: Bool = true,
					   dependenciesToBuild: [String]? = nil) -> [String] {
				let project = Project(directoryURL: url)
				let buildOptions = BuildOptions(configuration: "Debug", platforms: platforms, cacheBuilds: cacheBuilds)
				let result = project
					.buildCheckedOutDependenciesWithOptions(buildOptions, dependenciesToBuild: dependenciesToBuild)
					.ignoreTaskData()
					.on(value: { project, scheme in
						NSLog("Building scheme \"\(scheme)\" in \(project)")
					})
					.map { _, scheme in scheme }
					.collect()
					.single()!
				expect(result.error).to(beNil())

				return result.value!.map { $0.name }
			}

			func buildDependencyTest(platforms: Set<Platform> = [],
									 cacheBuilds: Bool = true,
									 dependenciesToBuild: [String]? = nil) -> [String] {
				return build(directoryURL: directoryURL,
							 platforms: platforms,
							 cacheBuilds: cacheBuilds,
							 dependenciesToBuild: dependenciesToBuild)
			}

			func buildNoSharedSchemesTest(platforms: Set<Platform> = [],
										  cacheBuilds: Bool = true,
										  dependenciesToBuild: [String]? = nil) -> [String] {
				return build(directoryURL: noSharedSchemesDirectoryURL,
							 platforms: platforms,
							 cacheBuilds: cacheBuilds,
							 dependenciesToBuild: dependenciesToBuild)
			}

			beforeEach {
				_ = try? FileManager.default.removeItem(at: buildDirectoryURL)
				// Pre-fetch the repos so we have a cache for the given tags
				let sourceRepoUrl = directoryURL.appendingPathComponent("SourceRepos")
				for repo in ["TestFramework1", "TestFramework2", "TestFramework3"] {
					let urlPath = sourceRepoUrl.appendingPathComponent(repo).path
					_ = cloneOrFetch(dependency: .git(GitURL(urlPath)), preferHTTPS: false)
						.wait()
				}
			}

			it("should build frameworks in the correct order") {
				let macOSexpected = ["TestFramework3_Mac", "TestFramework2_Mac", "TestFramework1_Mac"]
				let iOSExpected = ["TestFramework3_iOS", "TestFramework2_iOS", "TestFramework1_iOS"]

				let result = buildDependencyTest(platforms: [], cacheBuilds: false)

				expect(result.filter { $0.contains("Mac") }) == macOSexpected
				expect(result.filter { $0.contains("iOS") }) == iOSExpected
				expect(Set(result)) == Set<String>(macOSexpected + iOSExpected)
			}

			it("should determine build order without repo cache") {
				let macOSexpected = ["TestFramework3_Mac", "TestFramework2_Mac", "TestFramework1_Mac"]
				for dep in ["TestFramework3", "TestFramework2", "TestFramework1"] {
					_ = try? FileManager.default.removeItem(at: Constants.Dependency.repositoriesURL.appendingPathComponent(dep))
				}
				// Without the repo cache, it won't know to build frameworks 2 and 3 unless it reads the Cartfile from the checkout directory
				let result = buildDependencyTest(platforms: [.macOS], cacheBuilds: false, dependenciesToBuild: ["TestFramework1"])
				expect(result) == macOSexpected
			}

			it("should fall back to repo cache if checkout is missing") {
				let macOSexpected = ["TestFramework3_Mac", "TestFramework2_Mac"]
				let repoDir = directoryURL.appendingPathComponent(Constants.checkoutsFolderPath)
				let checkout = repoDir.appendingPathComponent("TestFramework1")
				let tmpCheckout = repoDir.appendingPathComponent("TestFramework1_BACKUP")
				try! FileManager.default.moveItem(at: checkout, to: tmpCheckout)
				// Without the checkout, it should still figure out it needs to build 2 and 3.
				let result = buildDependencyTest(platforms: [.macOS], cacheBuilds: false)
				expect(result) == macOSexpected
				try! FileManager.default.moveItem(at: tmpCheckout, to: checkout)
			}

			describe("createAndCheckVersionFiles") {
<<<<<<< HEAD
				func overwriteFramework(_ frameworkName: String,
										forPlatformName platformName: String,
										inDirectory buildDirectoryURL: URL) throws
				{
=======
				func overwriteFramework(_ frameworkName: String, type: FrameworkType, forPlatformName platformName: String, inDirectory buildDirectoryURL: URL) {
>>>>>>> de66acf8
					let platformURL = buildDirectoryURL.appendingPathComponent(platformName, isDirectory: true)
					let frameworkURL = platformURL.appendingPathComponent(
						type == .static ? "Static/\(frameworkName).framework" : "\(frameworkName).framework",
						isDirectory: false
					)
					let binaryURL = frameworkURL.appendingPathComponent("\(frameworkName)", isDirectory: false)

					let data = "junkdata".data(using: .utf8)!
					try data.write(to: binaryURL, options: .atomic)
				}

				func overwriteSwiftVersion(
					_ frameworkName: String,
					forPlatformName platformName: String,
					inDirectory buildDirectoryURL: URL,
					withVersion version: String)
				{
					let platformURL = buildDirectoryURL.appendingPathComponent(platformName, isDirectory: true)
					let frameworkURL = platformURL.appendingPathComponent("\(frameworkName).framework", isDirectory: false)
					let swiftHeaderURL = frameworkURL.swiftHeaderURL()!

					let swiftVersionResult = swiftVersion().first()!
					expect(swiftVersionResult.error).to(beNil())

					var header = try! String(contentsOf: swiftHeaderURL)

					// Sanitize “effective-3.2 ” value.
					if
						let effectiveVersionRegex = try? NSRegularExpression(pattern: "effective-[0-9.]+ "),
						let match = effectiveVersionRegex.firstMatch(in: header, range: NSRange(header.startIndex..., in: header)),
						let effectiveVersionRange = Range(match.range(at: 0), in: header)
					{
						header.replaceSubrange(effectiveVersionRange, with: "")
					}

					let versionRange = header.range(of: swiftVersionResult.value!)!
					header.replaceSubrange(versionRange, with: version)

					try! header.write(to: swiftHeaderURL, atomically: true, encoding: header.fastestEncoding)
				}

				func removeHeader(
					_ frameworkName: String,
					forPlatformName platformName: String,
					inDirectory buildDirectoryURL: URL)
				{
					let platformURL = buildDirectoryURL.appendingPathComponent(platformName, isDirectory: true)
					let frameworkURL = platformURL.appendingPathComponent("\(frameworkName).framework", isDirectory: false)
					let swiftHeaderURL = frameworkURL.swiftHeaderURL()!

					try! FileManager.default.removeItem(at: swiftHeaderURL)
				}

				func removeDsym(
					_ frameworkName: String,
					forPlatformName platformName: String,
					inDirectory buildDirectoryURL: URL) -> Bool
				{
					let platformURL = buildDirectoryURL.appendingPathComponent(platformName, isDirectory: true)
					let dSYMURL = platformURL
						.appendingPathComponent("\(frameworkName).framework.dSYM", isDirectory: true)

					do {
						try FileManager.default.removeItem(at: dSYMURL)
						return true
					}
					catch {
						return false
					}
				}

				it("should not rebuild cached frameworks unless instructed to ignore cached builds") {
					let expected = ["TestFramework3_Mac", "TestFramework2_Mac", "TestFramework1_Mac"]

					let result1 = buildDependencyTest(platforms: [.macOS])
					expect(result1) == expected

					let result2 = buildDependencyTest(platforms: [.macOS])
					expect(result2) == []

					let result3 = buildDependencyTest(platforms: [.macOS], cacheBuilds: false)
					expect(result3) == expected
				}

				it("should rebuild cached frameworks (and dependencies) whose hash does not match the version file") {
					let expected = ["TestFramework3_Mac", "TestFramework2_Mac", "TestFramework1_Mac"]

					let result1 = buildDependencyTest(platforms: [.macOS])
					expect(result1) == expected

<<<<<<< HEAD
					expect {
						try overwriteFramework("TestFramework3",
											   forPlatformName: "Mac",
											   inDirectory: buildDirectoryURL)
					}
					.toNot(throwError())
=======
					overwriteFramework("TestFramework3", type: .dynamic, forPlatformName: "Mac", inDirectory: buildDirectoryURL)
>>>>>>> de66acf8

					let result2 = buildDependencyTest(platforms: [.macOS])
					expect(result2) == expected
				}

				it("should rebuild cached frameworks (and dependencies) whose version does not match the version file") {
					let expected = ["TestFramework3_Mac", "TestFramework2_Mac", "TestFramework1_Mac"]

					let result1 = buildDependencyTest(platforms: [.macOS])
					expect(result1) == expected

					let preludeVersionFileURL = buildDirectoryURL.appendingPathComponent(".TestFramework3.version", isDirectory: false)
					let preludeVersionFilePath = preludeVersionFileURL.path

					let json = try! String(contentsOf: preludeVersionFileURL, encoding: .utf8)
					let modifiedJson = json.replacingOccurrences(of: "\"commitish\" : \"v1.0\"", with: "\"commitish\" : \"v1.1\"")
					_ = try! modifiedJson.write(toFile: preludeVersionFilePath, atomically: true, encoding: .utf8)

					let result2 = buildDependencyTest(platforms: [.macOS])
					expect(result2) == expected
				}

				it("should rebuild cached frameworks (and dependencies) whose swift version does not match the local swift version") {
					let expected = ["TestFramework3_Mac", "TestFramework2_Mac", "TestFramework1_Mac"]

					let result1 = buildDependencyTest(platforms: [.macOS])
					expect(result1) == expected

					overwriteSwiftVersion("TestFramework3",
										  forPlatformName: "Mac",
										  inDirectory: buildDirectoryURL,
										  withVersion: "1.0 (swiftlang-000.0.1 clang-000.0.0.1)")

					let allDSymsRemoved = ["TestFramework3_Mac", "TestFramework2_Mac"] // TestFramework1 is static; doesn't produce a dSYM
						.compactMap { removeDsym($0.dropLast(4).description, forPlatformName: "Mac", inDirectory: buildDirectoryURL) }
						.reduce(true) { acc, next in return  acc && next }
					expect(allDSymsRemoved) == true

					let result2 = buildDependencyTest(platforms: [.macOS])
					expect(result2) == expected
				}

				it("should not rebuild cached frameworks unnecessarily") {
					let expected = ["TestFramework3_Mac", "TestFramework2_Mac", "TestFramework1_Mac"]

					let result1 = buildDependencyTest(platforms: [.macOS])
					expect(result1) == expected

<<<<<<< HEAD
					expect {
						try overwriteFramework("TestFramework2",
											   forPlatformName: "Mac",
											   inDirectory: buildDirectoryURL)
					}
					.toNot(throwError())
=======
					overwriteFramework("TestFramework2", type: .dynamic, forPlatformName: "Mac", inDirectory: buildDirectoryURL)
>>>>>>> de66acf8

					let result2 = buildDependencyTest(platforms: [.macOS])
					expect(result2) == ["TestFramework2_Mac", "TestFramework1_Mac"]
				}

				it("should not rebuild cached frameworks (and dependencies) unnecessarily based on dSYMs") {
					let expected = ["TestFramework3_Mac", "TestFramework2_Mac", "TestFramework1_Mac"]

					let result1 = buildDependencyTest(platforms: [.macOS])
					expect(result1) == expected

					// Remove one header, this should trigger cheking the dSYM instead
					removeHeader("TestFramework3",
										  forPlatformName: "Mac",
										  inDirectory: buildDirectoryURL)

					let result2 = buildDependencyTest(platforms: [.macOS])
					expect(result2) == []
				}

				it("should rebuild a framework for all platforms even a cached framework is invalid for only a single platform") {
					let macOSexpected = ["TestFramework3_Mac", "TestFramework2_Mac", "TestFramework1_Mac"]
					let iOSExpected = ["TestFramework3_iOS", "TestFramework2_iOS", "TestFramework1_iOS"]

					let result1 = buildDependencyTest()
					expect(result1.filter { $0.contains("Mac") }) == macOSexpected
					expect(result1.filter { $0.contains("iOS") }) == iOSExpected
					expect(Set(result1)) == Set<String>(macOSexpected + iOSExpected)

<<<<<<< HEAD
					expect {
						try overwriteFramework("TestFramework1",
											   forPlatformName: "Mac",
											   inDirectory: buildDirectoryURL)
					}
					.toNot(throwError())
=======
					overwriteFramework("TestFramework1", type: .static, forPlatformName: "Mac", inDirectory: buildDirectoryURL)
>>>>>>> de66acf8

					let result2 = buildDependencyTest()
					expect(result2.filter { $0.contains("Mac") }) == ["TestFramework1_Mac"]
					expect(result2.filter { $0.contains("iOS") }) == ["TestFramework1_iOS"]
				}

				it("should create and read a version file for a project with no shared schemes") {
					let result = buildNoSharedSchemesTest(platforms: [.iOS])
					expect(result) == ["TestFramework1_iOS"]

					let result2 = buildNoSharedSchemesTest(platforms: [.iOS])
					expect(result2) == []

					// TestFramework2 has no shared schemes, but invalidating its version file should result in its dependencies (TestFramework1) being rebuilt
					let framework2VersionFileURL = noSharedSchemesBuildDirectoryURL
						.appendingPathComponent(".TestFramework2.version", isDirectory: false)
					let framework2VersionFilePath = framework2VersionFileURL.path

					let json = try! String(contentsOf: framework2VersionFileURL, encoding: .utf8)
					let modifiedJson = json.replacingOccurrences(of: "\"commitish\" : \"v1.0\"", with: "\"commitish\" : \"v1.1\"")
					_ = try! modifiedJson.write(toFile: framework2VersionFilePath, atomically: true, encoding: .utf8)

					let result3 = buildNoSharedSchemesTest(platforms: [.iOS])
					expect(result3) == ["TestFramework1_iOS"]
				}
			}
		}

		describe("loadCombinedCartfile") {
			it("should load a combined Cartfile when only a Cartfile is present") {
				let directoryURL = Bundle(for: type(of: self)).url(forResource: "CartfileOnly", withExtension: nil)!
				let result = Project(directoryURL: directoryURL).loadCombinedCartfile().single()
				expect(result).notTo(beNil())
				expect(result?.value).notTo(beNil())

				let dependencies = result?.value?.dependencies
				expect(dependencies?.count) == 1
				expect(dependencies?.keys.first?.name) == "Carthage"
			}

			it("should load a combined Cartfile when only a Cartfile.private is present") {
				let directoryURL = Bundle(for: type(of: self)).url(forResource: "CartfilePrivateOnly", withExtension: nil)!
				let result = Project(directoryURL: directoryURL).loadCombinedCartfile().single()
				expect(result).notTo(beNil())
				expect(result?.value).notTo(beNil())

				let dependencies = result?.value?.dependencies
				expect(dependencies?.count) == 1
				expect(dependencies?.keys.first?.name) == "Carthage"
			}

			it("should detect duplicate dependencies across Cartfile and Cartfile.private") {
				let directoryURL = Bundle(for: type(of: self)).url(forResource: "DuplicateDependencies", withExtension: nil)!
				let result = Project(directoryURL: directoryURL).loadCombinedCartfile().single()
				expect(result).notTo(beNil())

				let resultError = result?.error
				expect(resultError).notTo(beNil())

				let makeDependency: (String, String, [String]) -> DuplicateDependency = { repoOwner, repoName, locations in
					let dependency = Dependency.gitHub(.dotCom, Repository(owner: repoOwner, name: repoName))
					return DuplicateDependency(dependency: dependency, locations: locations)
				}

				let locations = ["\(Constants.Project.cartfilePath)", "\(Constants.Project.privateCartfilePath)"]

				let expectedError = CarthageError.duplicateDependencies([
					makeDependency("1", "1", locations),
					makeDependency("3", "3", locations),
					makeDependency("5", "5", locations),
				])

				expect(resultError) == expectedError
			}

			it("should error when neither a Cartfile nor a Cartfile.private exists") {
				let directoryURL = Bundle(for: type(of: self)).url(forResource: "NoCartfile", withExtension: nil)!
				let result = Project(directoryURL: directoryURL).loadCombinedCartfile().single()
				expect(result).notTo(beNil())

				if case let .readFailed(_, underlyingError)? = result?.error {
					expect(underlyingError?.domain) == NSCocoaErrorDomain
					expect(underlyingError?.code) == NSFileReadNoSuchFileError
				} else {
					fail()
				}
			}
		}

		describe("cloneOrFetchProject") {
			// https://github.com/Carthage/Carthage/issues/1191
			let temporaryPath = (NSTemporaryDirectory() as NSString).appendingPathComponent(ProcessInfo.processInfo.globallyUniqueString)
			let temporaryURL = URL(fileURLWithPath: temporaryPath, isDirectory: true)
			let repositoryURL = temporaryURL.appendingPathComponent("carthage1191", isDirectory: true)
			let cacheDirectoryURL = temporaryURL.appendingPathComponent("cache", isDirectory: true)
			let dependency = Dependency.git(GitURL(repositoryURL.absoluteString))

			func initRepository() {
				expect { try FileManager
					.default
					.createDirectory(atPath: repositoryURL.path, withIntermediateDirectories: true)
				}
				.notTo(throwError())
				_ = launchGitTask([ "init" ], repositoryFileURL: repositoryURL).wait()
			}

			@discardableResult
			func addCommit() -> String? {
				_ = launchGitTask([ "-c",
								"commit.gpgsign=false",
								"commit",
								"--allow-empty",
								"-m \"Empty commit\""
								],
								repositoryFileURL: repositoryURL)
					.wait()
				return launchGitTask([ "rev-parse", "--short", "HEAD" ], repositoryFileURL: repositoryURL)
					.single()?
					.value?
					.trimmingCharacters(in: .newlines)
			}

			func cloneOrFetch(commitish: String? = nil) -> SignalProducer<(ProjectEvent?, URL), CarthageError> {
				return CarthageKit
					.cloneOrFetch(dependency: dependency,
								  preferHTTPS: false,
								  destinationURL: cacheDirectoryURL,
								  commitish: commitish)
			}

			func assertProjectEvent(commitish: String? = nil, clearFetchTime: Bool = true, action: @escaping (ProjectEvent?) -> Void) {
				waitUntil { done in
					if clearFetchTime {
						FetchCache.clearFetchTimes()
					}
					cloneOrFetch(commitish: commitish).start(Signal.Observer(
						value: { event, _ in action(event) },
						completed: done
					))
				}
			}

			beforeEach {
				expect { try FileManager
					.default
					.createDirectory(atPath: temporaryURL.path, withIntermediateDirectories: true)
				}
				.notTo(throwError())
				initRepository()
			}

			afterEach {
				_ = try? FileManager.default.removeItem(at: temporaryURL)
			}

			it("should clone a project if it is not cloned yet") {
				assertProjectEvent { expect($0?.isCloning) == true }
			}

			it("should fetch a project if no commitish is given") {
				// Clone first
				expect(cloneOrFetch().wait().error).to(beNil())

				assertProjectEvent { expect($0?.isFetching) == true }
			}

			it("should fetch a project if the given commitish does not exist in the cloned repository") {
				// Clone first
				expect(addCommit()).toNot(beNil())
				expect(cloneOrFetch().wait().error).to(beNil())

				guard let commitish = addCommit() else {
					fail("Failed to add commit")
					return
				}

				assertProjectEvent(commitish: commitish) { expect($0?.isFetching) == true }
			}

			it("should fetch a project if the given commitish exists but that is a reference") {
				// Clone first
				expect(addCommit()).toNot(beNil())
				expect(cloneOrFetch().wait().error).to(beNil())

				expect(addCommit()).toNot(beNil())

				assertProjectEvent(commitish: "master") { expect($0?.isFetching) == true }
			}

			it("should not fetch a project if the given commitish exists but that is not a reference") {
				// Clone first
				guard let commitish = addCommit() else {
					fail("Failed to add commit")
					return
				}
				expect(cloneOrFetch().wait().error).to(beNil())

				expect(addCommit()).toNot(beNil())

				assertProjectEvent(commitish: commitish) { expect($0).to(beNil()) }
			}

			it("should not fetch twice in a row, even if no commitish is given") {
				// Clone first
				expect(cloneOrFetch().wait().error).to(beNil())

				assertProjectEvent { expect($0?.isFetching) == true }
				assertProjectEvent(clearFetchTime: false) { expect($0).to(beNil()) }
			}
		}

		describe("downloadBinaryFrameworkDefinition") {
			var project: Project!
			let testDefinitionURL = Bundle(for: type(of: self)).url(forResource: "BinaryOnly/successful", withExtension: "json")!

			beforeEach {
				project = Project(directoryURL: URL(string: "file:///var/empty/fake")!)
			}

			it("should return definition") {
				let binary = BinaryURL(url: testDefinitionURL, resolvedDescription: testDefinitionURL.description)
				let actualDefinition = project.downloadBinaryFrameworkDefinition(binary: binary).first()?.value

				let expectedBinaryProject = BinaryProject(versions: [
					PinnedVersion("1.0"): URL(string: "https://my.domain.com/release/1.0.0/framework.zip")!,
					PinnedVersion("1.0.1"): URL(string: "https://my.domain.com/release/1.0.1/framework.zip")!,
				])
				expect(actualDefinition) == expectedBinaryProject
			}

			it("should return read failed if unable to download") {
				let url = URL(string: "file:///thisfiledoesnotexist.json")!
				let binary = BinaryURL(url: url, resolvedDescription: testDefinitionURL.description)
				let actualError = project.downloadBinaryFrameworkDefinition(binary: binary).first()?.error

				switch actualError {
				case .some(.readFailed):
					break

				default:
					fail("expected read failed error")
				}
			}

			it("should return an invalid binary JSON error if unable to parse file") {
				let invalidDependencyURL = Bundle(for: type(of: self)).url(forResource: "BinaryOnly/invalid", withExtension: "json")!
				let binary = BinaryURL(url: invalidDependencyURL, resolvedDescription: invalidDependencyURL.description)

				let actualError = project.downloadBinaryFrameworkDefinition(binary: binary).first()?.error

				switch actualError {
				case .some(CarthageError.invalidBinaryJSON(invalidDependencyURL, BinaryJSONError.invalidJSON)):
					break

				default:
					fail("expected invalid binary JSON error")
				}
			}

			it("should broadcast downloading framework definition event") {
				var events = [ProjectEvent]()
				project.projectEvents.observeValues { events.append($0) }

				let binary = BinaryURL(url: testDefinitionURL, resolvedDescription: testDefinitionURL.description)
				_ = project.downloadBinaryFrameworkDefinition(binary: binary).first()

				expect(events) == [.downloadingBinaryFrameworkDefinition(.binary(binary), testDefinitionURL)]
			}
		}

		describe("outdated dependencies") {
			it("should return return available updates for outdated dependencies") {
				var db: DB = [
					github1: [
						.v1_0_0: [:]
					],
					github2: [
						.v1_0_0: [:],
						.v1_1_0: [:],
						.v2_0_0: [:]
					],
					github3: [
						.v1_0_0: [:],
						.v1_1_0: [:],
						.v1_2_0: [:],
						.v2_0_0: [:],
						.v2_0_1: [:]
					],
					github4: [
						.v1_0_0: [:],
						.v1_2_0: [:],
						.v3_0_0_beta_1: [:],
						.v3_0_0: [:]
					],
					github5: [
						.v1_0_0: [:]
					],
					github6: [
						.v1_0_0: [:]
					]
				]
				let currentSHA = "2ea246ae4573538886ffb946d70d141583443734"
				let nextSHA = "809b8eb20f4b6b9e805b62de3084fbc7fcde54cc"
				db.references = [
					github3: [
						"2.0": PinnedVersion("v2.0.1")
					],
					github4: [
						"2.0": PinnedVersion("v2.0.1")
					],
					github5: [
						"development": PinnedVersion(currentSHA)
					],
					github6: [
						"development": PinnedVersion(nextSHA)
					]
				]
				let directoryURL = Bundle(for: type(of: self)).url(forResource: "OutdatedDependencies", withExtension: nil)!
				let project = Project(directoryURL: directoryURL)

				let result = project.outdatedDependencies(false, useNewResolver: false, resolver: db.resolver()).single()
				expect(result).notTo(beNil())
				expect(result!.error).to(beNil())
				expect(result!.value!).notTo(beNil())

				let outdatedDependencies = result!.value!.reduce(into: [:], { (result, next) in
					result[next.0] = (next.1, next.2, next.3)
				})

				// Github 1 has no updates available
				expect(outdatedDependencies[github1]).to(beNil())

				// Github 2 is currently at 1.0.0, can be updated to the latest version which is 2.0.0
				// Github 2 has no constraint in the Cartfile
				expect(outdatedDependencies[github2]!.0) == PinnedVersion("v1.0.0")
				expect(outdatedDependencies[github2]!.1) == PinnedVersion("v2.0.0")
				expect(outdatedDependencies[github2]!.2) == PinnedVersion("v2.0.0")

				// Github 3 is currently at 2.0.0, latest is 2.0.1, to which it can be updated
				// Github 3 has a constraint in the Cartfile
				expect(outdatedDependencies[github3]!.0) == PinnedVersion("v2.0.0")
				expect(outdatedDependencies[github3]!.1) == PinnedVersion("v2.0.1")
				expect(outdatedDependencies[github3]!.2) == PinnedVersion("v2.0.1")

				// Github 4 is currently at 2.0.0, latest is 3.0.0, but it can only be updated to 2.0.1
				expect(outdatedDependencies[github4]!.0) == PinnedVersion("v2.0.0")
				expect(outdatedDependencies[github4]!.1) == PinnedVersion("v2.0.1")
				expect(outdatedDependencies[github4]!.2) == PinnedVersion("v3.0.0")

				// Github 5 is pinned to a branch and is already at the most recent commit, so it should not be displayed
				expect(outdatedDependencies[github5]).to(beNil())

				// Github 6 is pinned ot a branch which has new commits, so it should be displayed
				expect(outdatedDependencies[github6]!.0) == PinnedVersion(currentSHA)
				expect(outdatedDependencies[github6]!.1) == PinnedVersion(nextSHA)
				expect(outdatedDependencies[github6]!.2) == PinnedVersion("v1.0.0")
			}
		}

		describe("platformForFramework") {
			let testStaticFrameworkURL = Bundle(for: type(of: self)).url(forResource: "Alamofire.framework", withExtension: nil)!
			// Checks the framework's executable binary, not the Info.plist.
			// The Info.plist is missing from Alamofire's bundle on purpose.
			it("should check the framework's executable binary and produce a platform") {
				let actualPlatform = platformForFramework(testStaticFrameworkURL).first()?.value
				expect(actualPlatform) == .iOS
			}
		}

		describe("cleanup Carthage directory") {
			let baseDirectoryURL = Bundle(for: type(of: self)).url(forResource: "CleanupTest", withExtension: nil)!

			it("should successfully remove files not needed") {
				let directoryURL = baseDirectoryURL.appendingPathComponent("Valid", isDirectory: true)
				let project = Project(directoryURL: directoryURL)
				var events = [ProjectEvent]()
				project.projectEvents.observeValues { events.append($0) }

				expect(project.removeUnneededItems().wait().error).to(beNil())

				let removedItems = events.compactMap { event -> URL? in
					guard case let .removingUnneededItem(url) = event else {
						fail()
						return nil
					}
					return url
				}

				let expectedPaths = [
					("Build/Mac/TestFramework2.framework.dSYM", true),
					("Build/Mac/TestFramework1.framework.dSYM", true),
					("Build/iOS/TestFramework2.framework.dSYM", true),
					("Build/iOS/TestFramework1.framework.dSYM", true),
					("Build/Mac/TestFramework2.framework", true),
					("Build/Mac/TestFramework1.framework", true),
					("Build/iOS/TestFramework2.framework", true),
					("Build/iOS/TestFramework1.framework", true),
					("Checkouts/TestFramework1", true),
					("Checkouts/TestFramework2", true),
					("Build/iOS/59F47BB3-1D4F-3B7F-A0D3-273E2F5B9526.bcsymbolmap", false),
					("Build/iOS/1047B36A-DF55-31AE-B619-D457C836A39D.bcsymbolmap", false),
					("Build/iOS/D66A4E3C-FAB4-38A5-9863-D1A27A5C4B41.bcsymbolmap", false),
					("Build/iOS/86E1998A-CF88-316A-87F7-EED06C281067.bcsymbolmap", false),
					("Build/.TestFramework2.version", false),
					("Build/.TestFramework1.version", false),
				]

				let expectedItems = Set(expectedPaths.map {
					directoryURL.appendingPathComponent("Carthage/\($0)", isDirectory: $1)
				})

				expect(Set(removedItems)) == expectedItems
			}

			it("should successfully remove old frameworks when the library changes dynamic framework to static framework") {
				let directoryURL = baseDirectoryURL.appendingPathComponent("RemoveDynamic", isDirectory: true)
				let project = Project(directoryURL: directoryURL)
				var events = [ProjectEvent]()
				project.projectEvents.observeValues { events.append($0) }

				expect(project.removeUnneededItems().wait().error).to(beNil())

				let removedItems = events.compactMap { event -> URL? in
					guard case let .removingUnneededItem(url) = event else {
						fail()
						return nil
					}
					return url
				}

				let expectedPaths = [
					("Build/Mac/TestFramework.framework.dSYM", true),
					("Build/iOS/TestFramework.framework.dSYM", true),
					("Build/Mac/TestFramework.framework", true),
					("Build/iOS/TestFramework.framework", true),
					("Build/iOS/51899E2B-87E1-3129-97D2-C8FEECF71698.bcsymbolmap", false),
					("Build/iOS/B730142E-39F3-3EB2-A826-4043D39695EE.bcsymbolmap", false),
				]

				let expectedItems = Set(expectedPaths.map {
					directoryURL.appendingPathComponent("Carthage/\($0)", isDirectory: $1)
				})

				expect(Set(removedItems)) == expectedItems
			}

			it("should successfully remove static frameworks") {
				let directoryURL = baseDirectoryURL.appendingPathComponent("StaticFramework", isDirectory: true)
				let project = Project(directoryURL: directoryURL)
				var events = [ProjectEvent]()
				project.projectEvents.observeValues { events.append($0) }

				expect(project.removeUnneededItems().wait().error).to(beNil())

				let removedItems = events.compactMap { event -> URL? in
					guard case let .removingUnneededItem(url) = event else {
						fail()
						return nil
					}
					return url
				}

				let expectedPaths = [
					("Build/Mac/Static/TestFramework.framework", true),
					("Build/iOS/Static/TestFramework.framework", true),
					("Checkouts/TestFramework", true),
					("Build/.TestFramework.version", false),
				]

				let expectedItems = Set(expectedPaths.map {
					directoryURL.appendingPathComponent("Carthage/\($0)", isDirectory: $1)
				})

				expect(Set(removedItems)) == expectedItems
			}

			it("should successfully if there is a lack of a framework") {
				let directoryURL = baseDirectoryURL.appendingPathComponent("PlatformUsed", isDirectory: true)
				let project = Project(directoryURL: directoryURL)
				var events = [ProjectEvent]()
				project.projectEvents.observeValues { events.append($0) }

				expect(project.removeUnneededItems().wait().error).to(beNil())

				let removedItems = events.compactMap { event -> URL? in
					guard case let .removingUnneededItem(url) = event else {
						fail()
						return nil
					}
					return url
				}

				let expectedPaths = [
					("Build/iOS/TestFramework2.framework.dSYM", true),
					("Build/iOS/TestFramework1.framework.dSYM", true),
					("Build/iOS/TestFramework2.framework", true),
					("Build/iOS/TestFramework1.framework", true),
					("Checkouts/TestFramework1", true),
					("Checkouts/TestFramework2", true),
					("Build/iOS/59F47BB3-1D4F-3B7F-A0D3-273E2F5B9526.bcsymbolmap", false),
					("Build/iOS/1047B36A-DF55-31AE-B619-D457C836A39D.bcsymbolmap", false),
					("Build/iOS/D66A4E3C-FAB4-38A5-9863-D1A27A5C4B41.bcsymbolmap", false),
					("Build/iOS/86E1998A-CF88-316A-87F7-EED06C281067.bcsymbolmap", false),
					("Build/.TestFramework2.version", false),
					("Build/.TestFramework1.version", false),
				]

				let expectedItems = Set(expectedPaths.map {
					directoryURL.appendingPathComponent("Carthage/\($0)", isDirectory: $1)
				})

				expect(Set(removedItems)) == expectedItems
			}
		}

		describe("transitiveDependencies") {
			it("should find the correct dependencies") {
				let cartfile = """
				github "Alamofire/Alamofire" "4.6.0"
				github "CocoaLumberjack/CocoaLumberjack" "3.4.1"
				github "Moya/Moya" "10.0.2"
				github "ReactiveCocoa/ReactiveSwift" "2.0.1"
				github "ReactiveX/RxSwift" "4.1.2"
				github "antitypical/Result" "3.2.4"
				github "yapstudios/YapDatabase" "3.0.2"
				"""

				let resolvedCartfile = ResolvedCartfile.from(string: cartfile)
				let project = Project(directoryURL: URL(string: "file:///var/empty/fake")!)

				let result = project.transitiveDependencies(["Moya"], resolvedCartfile: resolvedCartfile.value!).single()

				expect(result?.value).to(contain("Alamofire"))
				expect(result?.value).to(contain("ReactiveSwift"))
				expect(result?.value).to(contain("Result"))
				expect(result?.value).to(contain("RxSwift"))
				expect(result?.value?.count) == 4
			}
		}

		describe("frameworksInDirectory") {
			it("should find all carthage compatible framework bundles and exclude improper ones") {
				let directoryURL = Bundle(for: type(of: self)).url(forResource: "FilterBogusFrameworks", withExtension: nil)!

				let result = CarthageKit.frameworksInDirectory(directoryURL).collect().single()
				expect(result?.value?.count) == 3
			}
		}
	}
}

extension ProjectEvent {
	fileprivate var isCloning: Bool {
		if case .cloning = self {
			return true
		}
		return false
	}

	fileprivate var isFetching: Bool {
		if case .fetching = self {
			return true
		}
		return false
	}
}

private func ==<A: Equatable, B: Equatable>(lhs: [(A, B)], rhs: [(A, B)]) -> Bool {
	guard lhs.count == rhs.count else { return false }
	for (lhs, rhs) in zip(lhs, rhs) {
		guard lhs == rhs else { return false }
	}
	return true
}<|MERGE_RESOLUTION|>--- conflicted
+++ resolved
@@ -102,14 +102,7 @@
 			}
 
 			describe("createAndCheckVersionFiles") {
-<<<<<<< HEAD
-				func overwriteFramework(_ frameworkName: String,
-										forPlatformName platformName: String,
-										inDirectory buildDirectoryURL: URL) throws
-				{
-=======
 				func overwriteFramework(_ frameworkName: String, type: FrameworkType, forPlatformName platformName: String, inDirectory buildDirectoryURL: URL) {
->>>>>>> de66acf8
 					let platformURL = buildDirectoryURL.appendingPathComponent(platformName, isDirectory: true)
 					let frameworkURL = platformURL.appendingPathComponent(
 						type == .static ? "Static/\(frameworkName).framework" : "\(frameworkName).framework",
@@ -118,9 +111,9 @@
 					let binaryURL = frameworkURL.appendingPathComponent("\(frameworkName)", isDirectory: false)
 
 					let data = "junkdata".data(using: .utf8)!
-					try data.write(to: binaryURL, options: .atomic)
-				}
-
+					try! data.write(to: binaryURL, options: .atomic)
+				}
+				
 				func overwriteSwiftVersion(
 					_ frameworkName: String,
 					forPlatformName platformName: String,
@@ -200,16 +193,7 @@
 					let result1 = buildDependencyTest(platforms: [.macOS])
 					expect(result1) == expected
 
-<<<<<<< HEAD
-					expect {
-						try overwriteFramework("TestFramework3",
-											   forPlatformName: "Mac",
-											   inDirectory: buildDirectoryURL)
-					}
-					.toNot(throwError())
-=======
 					overwriteFramework("TestFramework3", type: .dynamic, forPlatformName: "Mac", inDirectory: buildDirectoryURL)
->>>>>>> de66acf8
 
 					let result2 = buildDependencyTest(platforms: [.macOS])
 					expect(result2) == expected
@@ -258,16 +242,7 @@
 					let result1 = buildDependencyTest(platforms: [.macOS])
 					expect(result1) == expected
 
-<<<<<<< HEAD
-					expect {
-						try overwriteFramework("TestFramework2",
-											   forPlatformName: "Mac",
-											   inDirectory: buildDirectoryURL)
-					}
-					.toNot(throwError())
-=======
 					overwriteFramework("TestFramework2", type: .dynamic, forPlatformName: "Mac", inDirectory: buildDirectoryURL)
->>>>>>> de66acf8
 
 					let result2 = buildDependencyTest(platforms: [.macOS])
 					expect(result2) == ["TestFramework2_Mac", "TestFramework1_Mac"]
@@ -297,16 +272,7 @@
 					expect(result1.filter { $0.contains("iOS") }) == iOSExpected
 					expect(Set(result1)) == Set<String>(macOSexpected + iOSExpected)
 
-<<<<<<< HEAD
-					expect {
-						try overwriteFramework("TestFramework1",
-											   forPlatformName: "Mac",
-											   inDirectory: buildDirectoryURL)
-					}
-					.toNot(throwError())
-=======
 					overwriteFramework("TestFramework1", type: .static, forPlatformName: "Mac", inDirectory: buildDirectoryURL)
->>>>>>> de66acf8
 
 					let result2 = buildDependencyTest()
 					expect(result2.filter { $0.contains("Mac") }) == ["TestFramework1_Mac"]

--- conflicted
+++ resolved
@@ -59,14 +59,10 @@
 	public var name: String? {
 		let components = URLString.characters.split(allowEmptySlices: false) { $0 == "/" }
 
-<<<<<<< HEAD
-		return components.last.map { stripGitSuffix(String($0)) }
-=======
 		return components
 			.last
 			.map(String.init)
 			.map(stripGitSuffix)
->>>>>>> 60011123
 	}
 
 	public init(_ URLString: String) {
@@ -77,11 +73,7 @@
 /// Strips any trailing .git in the given name, if one exists.
 public func stripGitSuffix(string: String) -> String {
 	if string.hasSuffix(".git") {
-<<<<<<< HEAD
-		return string.substringToIndex(string.endIndex.advancedBy(-4))
-=======
 		return string[string.startIndex..<string.endIndex.advancedBy(-4)]
->>>>>>> 60011123
 	} else {
 		return string
 	}
@@ -153,11 +145,7 @@
 
 	return launchTask(taskDescription)
 		.ignoreTaskData()
-<<<<<<< HEAD
-		.mapError { .TaskError($0) }
-=======
 		.mapError(CarthageError.TaskError)
->>>>>>> 60011123
 		.map { data in
 			return NSString(data: data, encoding: NSUTF8StringEncoding)! as String
 		}
@@ -196,23 +184,13 @@
 	return launchGitTask([ "tag" ], repositoryFileURL: repositoryFileURL)
 		.flatMap(.Concat) { (allTags: String) -> SignalProducer<String, CarthageError> in
 			return SignalProducer { observer, disposable in
-<<<<<<< HEAD
-				let string = allTags as NSString
-
-				string.enumerateSubstringsInRange(NSMakeRange(0, string.length), options: [ .ByLines, .Reverse ]) { line, substringRange, enclosingRange, stop in
-=======
 				allTags.enumerateSubstringsInRange(allTags.characters.indices, options: [ .ByLines, .Reverse ]) { line, substringRange, enclosingRange, stop in
->>>>>>> 60011123
 					if disposable.disposed {
 						stop = true
 					}
 
 					if let line = line {
-<<<<<<< HEAD
-						sendNext(observer, line)
-=======
 						observer.sendNext(line)
->>>>>>> 60011123
 					}
 				}
 
@@ -235,13 +213,8 @@
 	return SignalProducer.attempt {
 			do {
 				try NSFileManager.defaultManager().createDirectoryAtURL(workingDirectoryURL, withIntermediateDirectories: true, attributes: nil)
-<<<<<<< HEAD
-			} catch {
-				return .Failure(CarthageError.RepositoryCheckoutFailed(workingDirectoryURL: workingDirectoryURL, reason: "Could not create working directory", underlyingError: error as NSError))
-=======
 			} catch let error as NSError {
 				return .Failure(CarthageError.RepositoryCheckoutFailed(workingDirectoryURL: workingDirectoryURL, reason: "Could not create working directory", underlyingError: error))
->>>>>>> 60011123
 			}
 
 			var environment = NSProcessInfo.processInfo().environment
@@ -275,13 +248,8 @@
 			var name: AnyObject?
 			do {
 				try URL.getResourceValue(&name, forKey: NSURLNameKey)
-<<<<<<< HEAD
-			} catch {
-				return SignalProducer(error: CarthageError.RepositoryCheckoutFailed(workingDirectoryURL: submoduleDirectoryURL, reason: "could not enumerate name of descendant at \(URL.path!)", underlyingError: error as NSError))
-=======
 			} catch let error as NSError {
 				return SignalProducer(error: CarthageError.RepositoryCheckoutFailed(workingDirectoryURL: submoduleDirectoryURL, reason: "could not enumerate name of descendant at \(URL.path!)", underlyingError: error))
->>>>>>> 60011123
 			}
 
 			if (name as? String) != ".git" {
@@ -294,13 +262,8 @@
 				if isDirectory == nil {
 					return SignalProducer(error: CarthageError.RepositoryCheckoutFailed(workingDirectoryURL: submoduleDirectoryURL, reason: "could not determine whether \(URL.path!) is a directory", underlyingError: nil))
 				}
-<<<<<<< HEAD
-			} catch {
-				return SignalProducer(error: CarthageError.RepositoryCheckoutFailed(workingDirectoryURL: submoduleDirectoryURL, reason: "could not determine whether \(URL.path!) is a directory", underlyingError: error as NSError))
-=======
 			} catch let error as NSError {
 				return SignalProducer(error: CarthageError.RepositoryCheckoutFailed(workingDirectoryURL: submoduleDirectoryURL, reason: "could not determine whether \(URL.path!) is a directory", underlyingError: error))
->>>>>>> 60011123
 			}
 
 			if let directory = isDirectory?.boolValue where directory {
@@ -310,26 +273,16 @@
 			do {
 				try NSFileManager.defaultManager().removeItemAtURL(URL)
 				return .empty
-<<<<<<< HEAD
-			} catch {
-				return SignalProducer(error: CarthageError.RepositoryCheckoutFailed(workingDirectoryURL: submoduleDirectoryURL, reason: "could not remove \(URL.path!)", underlyingError: error as NSError))
-=======
 			} catch let error as NSError {
 				return SignalProducer(error: CarthageError.RepositoryCheckoutFailed(workingDirectoryURL: submoduleDirectoryURL, reason: "could not remove \(URL.path!)", underlyingError: error))
->>>>>>> 60011123
 			}
 		}
 
 	return SignalProducer.attempt {
 			do {
 				try NSFileManager.defaultManager().removeItemAtURL(submoduleDirectoryURL)
-<<<<<<< HEAD
-			} catch {
-				return .Failure(CarthageError.RepositoryCheckoutFailed(workingDirectoryURL: submoduleDirectoryURL, reason: "could not remove submodule checkout", underlyingError: error as NSError))
-=======
 			} catch let error as NSError {
 				return .Failure(CarthageError.RepositoryCheckoutFailed(workingDirectoryURL: submoduleDirectoryURL, reason: "could not remove submodule checkout", underlyingError: error))
->>>>>>> 60011123
 			}
 
 			return .Success(workingDirectoryURL.URLByAppendingPathComponent(submodule.path))
@@ -458,9 +411,6 @@
 	}
 
 	return launchGitTask([ "rev-parse", "--git-dir", ], repositoryFileURL: directoryURL)
-<<<<<<< HEAD
-		.map { gitDirectory in
-=======
 		.map { outputIncludingLineEndings in
 			let relativeOrAbsoluteGitDirectory = outputIncludingLineEndings.stringByTrimmingCharactersInSet(.newlineCharacterSet())
 			var absoluteGitDirectory: String?
@@ -469,7 +419,6 @@
 			} else {
 				absoluteGitDirectory = directoryURL.URLByAppendingPathComponent(relativeOrAbsoluteGitDirectory).path
 			}
->>>>>>> 60011123
 			var isDirectory: ObjCBool = false
 			let directoryExists = absoluteGitDirectory.map { NSFileManager.defaultManager().fileExistsAtPath($0, isDirectory: &isDirectory) } ?? false
 			return directoryExists && isDirectory
@@ -484,11 +433,7 @@
 
 	return isGitRepository(submoduleDirectoryURL)
 		.promoteErrors(CarthageError.self)
-<<<<<<< HEAD
-		.flatMap(.Merge) { submoduleExists in
-=======
 		.flatMap(.Merge) { submoduleExists -> SignalProducer<(), CarthageError> in
->>>>>>> 60011123
 			if submoduleExists {
 				// Just check out and stage the correct revision.
 				return fetchRepository(submoduleDirectoryURL, remoteURL: fetchURL, refspec: "+refs/heads/*:refs/remotes/origin/*")
@@ -526,13 +471,8 @@
 	return SignalProducer<(), CarthageError>.attempt {
 			do {
 				try NSFileManager.defaultManager().createDirectoryAtURL(parentDirectoryURL, withIntermediateDirectories: true, attributes: nil)
-<<<<<<< HEAD
-			} catch {
-				return .Failure(CarthageError.WriteFailed(parentDirectoryURL, error as NSError))
-=======
 			} catch let error as NSError {
 				return .Failure(CarthageError.WriteFailed(parentDirectoryURL, error))
->>>>>>> 60011123
 			}
 
 			return .Success(())
@@ -549,13 +489,8 @@
 				do {
 					try NSFileManager.defaultManager().moveItemAtURL(fromURL, toURL: toURL)
 					return SignalProducer(value: toURL)
-<<<<<<< HEAD
-				} catch {
-					return SignalProducer(error: .WriteFailed(toURL, error as NSError))
-=======
 				} catch let error as NSError {
 					return SignalProducer(error: .WriteFailed(toURL, error))
->>>>>>> 60011123
 				}
 			}
 		}

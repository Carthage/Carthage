--- conflicted
+++ resolved
@@ -126,20 +126,12 @@
 		for cachedFramework: CachedFramework,
 		platform: Platform,
 		binariesDirectoryURL: URL
-<<<<<<< HEAD
 	) -> SignalProducer<URL, CarthageError> {
 		return enumerateSupportedFrameworks(target: cachedFramework.name,
 											inDirectory: binariesDirectoryURL,
 											isBuildDirectory: true,
 											allowedPlatforms: [platform])
 			.filterMap { $0.path.appendingPathComponent($0.name, isDirectory: true) }
-=======
-	) -> URL {
-		return binariesDirectoryURL
-			.appendingPathComponent(platform.rawValue, isDirectory: true)
-			.resolvingSymlinksInPath()
-			.appendingPathComponent(cachedFramework.relativePath, isDirectory: true)
->>>>>>> f132af8e
 	}
 
 	/// Calculates the path of the binary inside the framework corresponding with a version file

//
//  Build.swift
//  Carthage
//
//  Created by Justin Spahr-Summers on 2014-10-11.
//  Copyright (c) 2014 Carthage. All rights reserved.
//

import CarthageKit
import Commandant
import Foundation
import Result
import ReactiveCocoa
import ReactiveTask

extension BuildOptions: OptionsType {
<<<<<<< HEAD
	public static func create(configuration: String) -> BuildPlatform -> String? -> String? -> Bool -> BuildOptions {
		return { buildPlatform in { toolchain in { derivedDataPath in { useBuildProductsCache in
			return self.init(configuration: configuration, platforms: buildPlatform.platforms, toolchain: toolchain, derivedDataPath: derivedDataPath, useBuildProductsCache: useBuildProductsCache)
			} } } }
=======
	public static func create(configuration: String) -> (BuildPlatform) -> (String?) -> (String?) -> BuildOptions {
		return { buildPlatform in { toolchain in { derivedDataPath in
			return self.init(configuration: configuration, platforms: buildPlatform.platforms, toolchain: toolchain, derivedDataPath: derivedDataPath)
		} } }
>>>>>>> f7d7a9c7
	}

	public static func evaluate(m: CommandMode) -> Result<BuildOptions, CommandantError<CarthageError>> {
		return evaluate(m, addendum: "")
	}

	public static func evaluate(m: CommandMode, addendum: String) -> Result<BuildOptions, CommandantError<CarthageError>> {
		return create
			<*> m <| Option(key: "configuration", defaultValue: "Release", usage: "the Xcode configuration to build" + addendum)
			<*> m <| Option(key: "platform", defaultValue: .all, usage: "the platforms to build for (one of 'all', 'macOS', 'iOS', 'watchOS', 'tvOS', or comma-separated values of the formers except for 'all')" + addendum)
			<*> m <| Option<String?>(key: "toolchain", defaultValue: nil, usage: "the toolchain to build with")
			<*> m <| Option<String?>(key: "derived-data", defaultValue: nil, usage: "path to the custom derived data folder")
			<*> m <| Option(key: "use-build-products-cache", defaultValue: false, usage: "build products should be cached instead of building")
	}
}

public struct BuildCommand: CommandType {
	public struct Options: OptionsType {
		public let buildOptions: BuildOptions
		public let skipCurrent: Bool
		public let colorOptions: ColorOptions
		public let isVerbose: Bool
		public let directoryPath: String
		public let dependenciesToBuild: [String]?

		public static func create(buildOptions: BuildOptions) -> (Bool) -> (ColorOptions) -> (Bool) -> (String) -> ([String]) -> Options {
			return { skipCurrent in { colorOptions in { isVerbose in { directoryPath in { dependenciesToBuild in
				let dependenciesToBuild: [String]? = dependenciesToBuild.isEmpty ? nil : dependenciesToBuild
				return self.init(buildOptions: buildOptions, skipCurrent: skipCurrent, colorOptions: colorOptions, isVerbose: isVerbose, directoryPath: directoryPath, dependenciesToBuild: dependenciesToBuild)
			} } } } }
		}

		public static func evaluate(m: CommandMode) -> Result<Options, CommandantError<CarthageError>> {
			return create
				<*> BuildOptions.evaluate(m)
				<*> m <| Option(key: "skip-current", defaultValue: true, usage: "don't skip building the Carthage project (in addition to its dependencies)")
				<*> ColorOptions.evaluate(m)
				<*> m <| Option(key: "verbose", defaultValue: false, usage: "print xcodebuild output inline")
				<*> m <| Option(key: "project-directory", defaultValue: FileManager.`default`.currentDirectoryPath, usage: "the directory containing the Carthage project")
				<*> m <| Argument(defaultValue: [], usage: "the dependency names to build")
		}
	}

	public let verb = "build"
	public let function = "Build the project's dependencies"

	public func run(options: Options) -> Result<(), CarthageError> {
		return self.buildWithOptions(options)
			.waitOnCommand()
	}

	/// Builds a project with the given options.
	public func buildWithOptions(options: Options) -> SignalProducer<(), CarthageError> {
		return self.openLoggingHandle(options)
			.flatMap(.merge) { (stdoutHandle, temporaryURL) -> SignalProducer<(), CarthageError> in
				let directoryURL = NSURL.fileURLWithPath(options.directoryPath, isDirectory: true)

				var buildProgress = self.buildProjectInDirectoryURL(directoryURL, options: options)
					.flatten(.concat)

				let stderrHandle = FileHandle.standardError

				// Redirect any error-looking messages from stdout, because
				// Xcode doesn't always forward them.
				if !options.isVerbose {
					let (_stdoutSignal, stdoutObserver) = Signal<Data, NoError>.pipe()
					let stdoutProducer = SignalProducer(signal: _stdoutSignal)
					let grepTask: BuildSchemeProducer = Task("/usr/bin/grep", arguments: [ "--extended-regexp", "(warning|error|failed):" ]).launch(standardInput: stdoutProducer)
						.on(next: { taskEvent in
							switch taskEvent {
							case let .StandardOutput(data):
								stderrHandle.write(data)

							default:
								break
							}
						})
						.flatMapError { _ in .empty }
						.then(.empty)

					buildProgress = buildProgress
						.on(next: { taskEvent in
							switch taskEvent {
							case let .StandardOutput(data):
								stdoutObserver.send(value: data)

							default:
								break
							}
						}, terminated: {
							stdoutObserver.sendCompleted()
						}, interrupted: {
							stdoutObserver.sendInterrupted()
						})

					buildProgress = SignalProducer<BuildSchemeProducer, CarthageError>(values: [ grepTask, buildProgress ])
						.flatten(.merge)
				}

				let formatting = options.colorOptions.formatting

				return buildProgress
					.on(started: {
						if let path = temporaryURL?.path {
							carthage.println(formatting.bullets + "xcodebuild output can be found in " + formatting.path(string: path))
						}
					}, next: { taskEvent in
						switch taskEvent {
						case let .Launch(task):
							stdoutHandle.write(task.description.dataUsingEncoding(NSUTF8StringEncoding)!)

						case let .StandardOutput(data):
							stdoutHandle.write(data)

						case let .StandardError(data):
							stderrHandle.write(data)

						case let .Success(project, scheme):
							carthage.println(formatting.bullets + "Building scheme " + formatting.quote(scheme) + " in " + formatting.projectName(string: project.description))
						}
					})
					.then(.empty)
			}
	}

	/// Builds the project in the given directory, using the given options.
	///
	/// Returns a producer of producers, representing each scheme being built.
	private func buildProjectInDirectoryURL(directoryURL: NSURL, options: Options) -> SignalProducer<BuildSchemeProducer, CarthageError> {
		let project = Project(directoryURL: directoryURL)

		var eventSink = ProjectEventSink(colorOptions: options.colorOptions)
		project.projectEvents.observeValues { eventSink.put($0) }

		let buildProducer = project.loadCombinedCartfile()
			.map { _ in project }
			.flatMapError { error -> SignalProducer<Project, CarthageError> in
				if options.skipCurrent {
					return SignalProducer(error: error)
				} else {
					// Ignore Cartfile loading failures. Assume the user just
					// wants to build the enclosing project.
					return .empty
				}
			}
			.flatMap(.merge) { project in
				return project.buildCheckedOutDependenciesWithOptions(options.buildOptions, dependenciesToBuild: options.dependenciesToBuild)
			}

		if options.skipCurrent {
			return buildProducer
		} else {
			let currentProducers = buildInDirectory(directoryURL, withOptions: options.buildOptions, cachedBinariesPath: nil)
				.flatMapError { error -> SignalProducer<BuildSchemeProducer, CarthageError> in
					switch error {
					case let .noSharedFrameworkSchemes(project, _):
						// Log that building the current project is being skipped.
						eventSink.put(.skippedBuilding(project, error.description))
						return .empty

					default:
						return SignalProducer(error: error)
					}
				}
			return buildProducer.concat(currentProducers)
		}
	}

	/// Opens a temporary file on disk, returning a handle and the URL to the
	/// file.
	private func openTemporaryFile() -> SignalProducer<(FileHandle, NSURL), NSError> {
		return SignalProducer.attempt {
			var temporaryDirectoryTemplate: [CChar] = (NSTemporaryDirectory() as NSString).stringByAppendingPathComponent("carthage-xcodebuild.XXXXXX.log").nulTerminatedUTF8.map { CChar($0) }
			let logFD = temporaryDirectoryTemplate.withUnsafeMutableBufferPointer { (inout template: UnsafeMutableBufferPointer<CChar>) -> Int32 in
				return mkstemps(template.baseAddress, 4)
			}

			if logFD < 0 {
				return .failure(NSError(domain: NSPOSIXErrorDomain, code: Int(errno), userInfo: nil))
			}

			let temporaryPath = temporaryDirectoryTemplate.withUnsafeBufferPointer { (ptr: UnsafeBufferPointer<CChar>) -> String in
				return String.fromCString(ptr.baseAddress)!
			}

			let handle = FileHandle(fileDescriptor: logFD, closeOnDealloc: true)
			let fileURL = NSURL.fileURLWithPath(temporaryPath, isDirectory: false)
			return .success((handle, fileURL))
		}
	}

	/// Opens a file handle for logging, returning the handle and the URL to any
	/// temporary file on disk.
	private func openLoggingHandle(options: Options) -> SignalProducer<(FileHandle, NSURL?), CarthageError> {
		if options.isVerbose {
			let out: (FileHandle, NSURL?) = (FileHandle.standardOutput, nil)
			return SignalProducer(value: out)
		} else {
			return openTemporaryFile()
				.map { handle, url in (handle, Optional(url)) }
				.mapError { error in
					let temporaryDirectoryURL = NSURL.fileURLWithPath(NSTemporaryDirectory(), isDirectory: true)
					return .writeFailed(temporaryDirectoryURL, error)
				}
		}
	}
}

/// Represents the user's chosen platform to build for.
public enum BuildPlatform: Equatable {
	/// Build for all available platforms.
	case all

	/// Build only for iOS.
	case iOS

	/// Build only for macOS.
	case macOS

	/// Build only for watchOS.
	case watchOS

	/// Build only for tvOS.
	case tvOS

	/// Build for multiple platforms within the list.
	case multiple([BuildPlatform])

	/// The set of `Platform` corresponding to this setting.
	public var platforms: Set<Platform> {
		switch self {
		case .all:
			return []

		case .iOS:
			return [ .iOS ]

		case .macOS:
			return [ .macOS ]

		case .watchOS:
			return [ .watchOS ]

		case .tvOS:
			return [ .tvOS ]

		case let .multiple(buildPlatforms):
			return buildPlatforms.reduce([]) { (set, buildPlatform) in
				return set.union(buildPlatform.platforms)
			}
		}
	}
}

public func ==(lhs: BuildPlatform, rhs: BuildPlatform) -> Bool {
	switch (lhs, rhs) {
	case let (.multiple(left), .multiple(right)):
		return left == right

	case (.all, .all), (.iOS, .iOS), (.macOS, .macOS), (.watchOS, .watchOS), (.tvOS, .tvOS):
		return true

	case _:
		return false
	}
}

extension BuildPlatform: CustomStringConvertible {
	public var description: String {
		switch self {
		case .all:
			return "all"

		case .iOS:
			return "iOS"

		case .macOS:
			return "macOS"

		case .watchOS:
			return "watchOS"

		case .tvOS:
			return "tvOS"

		case let .multiple(buildPlatforms):
			return buildPlatforms.map { $0.description }.joinWithSeparator(", ")
		}
	}
}

extension BuildPlatform: ArgumentType {
	public static let name = "platform"

	private static let acceptedStrings: [String: BuildPlatform] = [
		"macOS": .macOS, "Mac": .macOS, "OSX": .macOS, "macosx": .macOS,
		"iOS": .iOS, "iphoneos": .iOS, "iphonesimulator": .iOS,
		"watchOS": .watchOS, "watchsimulator": .watchOS,
		"tvOS": .tvOS, "tvsimulator": .tvOS, "appletvos": .tvOS, "appletvsimulator": .tvOS,
		"all": .all
	]

	public static func fromString(string: String) -> BuildPlatform? {
		let tokens = string.split()

		let findBuildPlatform: (String) -> BuildPlatform? = { string in
			return self.acceptedStrings.lazy
				.filter { key, _ in string.caseInsensitiveCompare(key) == .orderedSame }
				.map { _, platform in platform }
				.first
		}

		switch tokens.count {
		case 0:
			return nil

		case 1:
			return findBuildPlatform(tokens[0])

		default:
			var buildPlatforms = [BuildPlatform]()
			for token in tokens {
				if let found = findBuildPlatform(token) where found != .all {
					buildPlatforms.append(found)
				} else {
					// Reject if an invalid value is included in the comma-
					// separated string.
					return nil
				}
			}
			return .multiple(buildPlatforms)
		}
	}
}<|MERGE_RESOLUTION|>--- conflicted
+++ resolved
@@ -14,17 +14,10 @@
 import ReactiveTask
 
 extension BuildOptions: OptionsType {
-<<<<<<< HEAD
-	public static func create(configuration: String) -> BuildPlatform -> String? -> String? -> Bool -> BuildOptions {
+	public static func create(configuration: String) -> (BuildPlatform) -> (String?) -> (String?) -> (Bool) -> BuildOptions {
 		return { buildPlatform in { toolchain in { derivedDataPath in { useBuildProductsCache in
 			return self.init(configuration: configuration, platforms: buildPlatform.platforms, toolchain: toolchain, derivedDataPath: derivedDataPath, useBuildProductsCache: useBuildProductsCache)
-			} } } }
-=======
-	public static func create(configuration: String) -> (BuildPlatform) -> (String?) -> (String?) -> BuildOptions {
-		return { buildPlatform in { toolchain in { derivedDataPath in
-			return self.init(configuration: configuration, platforms: buildPlatform.platforms, toolchain: toolchain, derivedDataPath: derivedDataPath)
-		} } }
->>>>>>> f7d7a9c7
+		} } } }
 	}
 
 	public static func evaluate(m: CommandMode) -> Result<BuildOptions, CommandantError<CarthageError>> {

--- conflicted
+++ resolved
@@ -34,19 +34,15 @@
 					stdoutHandle.writeData(data)
 					stdoutHandle.synchronizeFile()
 				}
-				
+
 				let formatting = options.colorOptions.formatting
-				
+
 				return schemeSignals
 					.concat(identity)
 					.on(started: {
-<<<<<<< HEAD
 						if let temporaryURL = temporaryURL {
-							carthage.println("*** xcodebuild output can be found in \(temporaryURL.path!)")
+							carthage.println(formatting.bullets + "xcodebuild output can be found in " + formatting.path(string: temporaryURL.path!))
 						}
-=======
-						carthage.println(formatting.bullets + "xcodebuild output can be found in " + formatting.path(string: temporaryURL.path!))
->>>>>>> b16175b2
 					}, next: { (project, scheme) in
 						carthage.println(formatting.bullets + "Building scheme " + formatting.quote(scheme) + " in " + formatting.projectName(string: project.description))
 					})
@@ -131,30 +127,20 @@
 public struct BuildOptions: OptionsType {
 	public let configuration: String
 	public let skipCurrent: Bool
-<<<<<<< HEAD
+	public let colorOptions: ColorOptions
 	public let verbose: Bool
 	public let directoryPath: String
 
-	public static func create(configuration: String)(skipCurrent: Bool)(verbose: Bool)(directoryPath: String) -> BuildOptions {
-		return self(configuration: configuration, skipCurrent: skipCurrent, verbose: verbose, directoryPath: directoryPath)
-=======
-	public let colorOptions: ColorOptions
-	public let directoryPath: String
-
-	public static func create(configuration: String)(skipCurrent: Bool)(colorOptions: ColorOptions)(directoryPath: String) -> BuildOptions {
-		return self(configuration: configuration, skipCurrent: skipCurrent, colorOptions: colorOptions, directoryPath: directoryPath)
->>>>>>> b16175b2
+	public static func create(configuration: String)(skipCurrent: Bool)(colorOptions: ColorOptions)(verbose: Bool)(directoryPath: String) -> BuildOptions {
+		return self(configuration: configuration, skipCurrent: skipCurrent, colorOptions: colorOptions, verbose: verbose, directoryPath: directoryPath)
 	}
 
 	public static func evaluate(m: CommandMode) -> Result<BuildOptions> {
 		return create
 			<*> m <| Option(key: "configuration", defaultValue: "Release", usage: "the Xcode configuration to build")
 			<*> m <| Option(key: "skip-current", defaultValue: true, usage: "don't skip building the Carthage project (in addition to its dependencies)")
-<<<<<<< HEAD
+			<*> ColorOptions.evaluate(m)
 			<*> m <| Option(key: "verbose", defaultValue: false, usage: "print xcodebuild output inline")
-=======
-			<*> ColorOptions.evaluate(m)
->>>>>>> b16175b2
 			<*> m <| Option(defaultValue: NSFileManager.defaultManager().currentDirectoryPath, usage: "the directory containing the Carthage project")
 	}
 }
--- conflicted
+++ resolved
@@ -307,15 +307,9 @@
 
 				switch project {
 				case let .GitHub(repository):
-<<<<<<< HEAD
-					return GitHubCredentials.loadFromGit(verbose)
-						|> flatMap(.Concat) { credentials in
-							return self.downloadMatchingBinariesForProject(project, atRevision: revision, fromRepository: repository, withCredentials: credentials)
-=======
-					return loadGitHubAuthorization()
+					return loadGitHubAuthorization(verbose)
 						|> flatMap(.Concat) { authorizationHeaderValue in
 							return self.downloadMatchingBinariesForProject(project, atRevision: revision, fromRepository: repository, withAuthorizationHeaderValue: authorizationHeaderValue)
->>>>>>> ad8740fa
 								|> catch { error in
 									if authorizationHeaderValue == nil {
 										return SignalProducer(error: error)

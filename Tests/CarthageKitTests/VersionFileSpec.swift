import Foundation
import Quick
import Nimble
import ReactiveSwift
import Result
import XCDBLD
@testable import CarthageKit

class VersionFileSpec: QuickSpec {
	override func spec() {
		it("should read a version file correctly") {
			guard let versionFileURL = Bundle(for: type(of: self)).url(forResource: "TestVersionFile", withExtension: "") else {
				fail("Could not load TestVersionFile from resources")
				return
			}
			guard let versionFile = VersionFile(url: versionFileURL) else {
				fail("Expected version file to not be nil")
				return
			}
			expect(versionFile.commitish) == "v1.0"
			
			// Check multiple frameworks
			let iOSCache = versionFile.iOS
			expect(iOSCache).notTo(beNil())
			expect(iOSCache?.count) == 2
			expect(iOSCache?[0].name) == "TestFramework1"
			expect(iOSCache?[0].hash) == "ios-framework1-hash"
			expect(iOSCache?[0].swiftToolchainVersion) == "4.2 (swiftlang-1000.11.37.1 clang-1000.11.45.1)"
			expect(iOSCache?[1].name) == "TestFramework2"
			expect(iOSCache?[1].hash) == "ios-framework2-hash"
			expect(iOSCache?[1].swiftToolchainVersion) == "4.2.1 (swiftlang-1000.11.42 clang-1000.11.45.1)"
			
			// Check different number of frameworks for a platform
			let macOSCache = versionFile.macOS
			expect(macOSCache).notTo(beNil())
			expect(macOSCache?.count) == 1
			expect(macOSCache?[0].name) == "TestFramework1"
			expect(macOSCache?[0].hash) == "mac-framework1-hash"
			expect(iOSCache?[0].swiftToolchainVersion) == "4.2 (swiftlang-1000.11.37.1 clang-1000.11.45.1)"
			
			// Check empty framework list
			let tvOSCache = versionFile.tvOS
			expect(tvOSCache).notTo(beNil())
			expect(tvOSCache?.count) == 0
			
			// Check missing platform
			let watchOSCache = versionFile.watchOS
			expect(watchOSCache).to(beNil())
		}
		
		it("should write and read back a version file correctly") {
			let framework = CachedFramework(name: "TestFramework",
											hash: "TestHASH",
											swiftToolchainVersion: "4.2 (swiftlang-1000.11.37.1 clang-1000.11.45.1)")
			let versionFile = VersionFile(commitish: "v1.0",
										  macOS: nil,
										  iOS: [framework],
										  watchOS: nil,
										  tvOS: nil)
			
			guard let versionFileURL = Bundle(for: type(of: self)).resourceURL?.appendingPathComponent("TestWriteVersionFile") else {
				fail("Expected resource URL to not be nil")
				return
			}
			
			let result = versionFile.write(to: versionFileURL)
			
			expect(result.error).to(beNil())
			
			expect(FileManager.default.fileExists(atPath: versionFileURL.path)).to(beTrue())
			
			let newVersionFile = VersionFile(url: versionFileURL)
			expect(newVersionFile).notTo(beNil())
			
			expect(newVersionFile?.commitish) == versionFile.commitish
			
			expect(newVersionFile?.iOS).toNot(beNil())
			guard let newCachedFramework = newVersionFile?.iOS else {
				fail("Expected newCachedFramework to not be nil")
				return
			}
			expect(newCachedFramework.count) == 1
			expect(newCachedFramework[0].name) == framework.name
			expect(newCachedFramework[0].hash) == framework.hash
			expect(newCachedFramework[0].swiftToolchainVersion) == framework.swiftToolchainVersion
			expect(newCachedFramework[0].isSwiftFramework) == framework.isSwiftFramework
		}
		
		it("should encode and decode correctly") {
			let jsonDictionary: [String: Any] = [
				"commitish": "v1.0",
				"iOS": [
					[
						"name": "TestFramework",
						"hash": "TestHASH",
						"swiftToolchainVersion": "4.2 (swiftlang-1000.11.37.1 clang-1000.11.45.1)",
						],
				],
				]
			guard let jsonData = try? JSONSerialization.data(withJSONObject: jsonDictionary) else {
				fail("Could not load json data from dictionary")
				return
			}
			
			guard let versionFile = try? JSONDecoder().decode(VersionFile.self, from: jsonData) else {
				fail("Expected version file to not be nil")
				return
			}
			expect(versionFile.commitish) == "v1.0"
			
			// Check multiple frameworks
			let iOSCache = versionFile.iOS
			expect(iOSCache).notTo(beNil())
<<<<<<< HEAD
			expect(iOSCache?.count) == 1
			expect(iOSCache?[0].name) == "TestFramework"
			expect(iOSCache?[0].hash) == "TestHASH"
			expect(iOSCache?[0].swiftToolchainVersion) == "4.2 (swiftlang-1000.11.37.1 clang-1000.11.45.1)"
			
			guard let newJSONDictionary = (try? JSONSerialization.jsonObject(with: JSONEncoder().encode(versionFile))) as? [String: Any] else {
				fail("Expected json dictionary to not be nil")
				return
			}
			
			expect((newJSONDictionary["commitish"] as? String)) == "v1.0"
			guard let iosFramework = (newJSONDictionary["iOS"] as? [Any])?.first as? [String: String] else {
				fail("Expected ios framework to be present")
				return
			}
=======
			expect(iOSCache!.count) == 1
			expect(iOSCache![0].name) == "TestFramework"
			expect(iOSCache![0].hash) == "TestHASH"
			expect(iOSCache![0].swiftToolchainVersion) == "4.2 (swiftlang-1000.11.37.1 clang-1000.11.45.1)"
			expect(iOSCache![0].isSwiftFramework) == true

			let value = (try? JSONSerialization.jsonObject(with: JSONEncoder().encode(versionFile))) as? [String: Any]
			expect(value).notTo(beNil())
			let newJSONDictionary = value!

			expect((newJSONDictionary["commitish"] as! String)) == "v1.0" // swiftlint:disable:this force_cast
			let iosFramework = (newJSONDictionary["iOS"] as! [Any])[0] as! [String: String] // swiftlint:disable:this force_cast
>>>>>>> c47beba3
			expect(iosFramework["name"]) == "TestFramework"
			expect(iosFramework["hash"]) == "TestHASH"
			expect(iosFramework["swiftToolchainVersion"]) == "4.2 (swiftlang-1000.11.37.1 clang-1000.11.45.1)"
		}
		
		func validate(file: VersionFile, matches: Bool, platform: Platform, commitish: String, hashes: [String?],
					  swiftVersionMatches: [Bool], fileName: FileString = #file, line: UInt = #line) {
			_ = file.satisfies(platform: platform, commitish: commitish, hashes: hashes, swiftVersionMatches: swiftVersionMatches)
				.on(value: { didMatch in
					expect(didMatch, file: fileName, line: line) == matches
				})
				.wait()
		}
		
		it("should do proper validation checks") {
			guard let versionFileURL = Bundle(for: type(of: self)).url(forResource: "TestVersionFile", withExtension: "") else {
				fail("Expected TestVersionFile resource to exist")
				return
			}
			guard let versionFile = VersionFile(url: versionFileURL) else {
				fail("Expected version file to not be nil")
				return
			}
			
			// Everything matches
			validate(
				file: versionFile, matches: true, platform: .iOS,
				commitish: "v1.0", hashes: ["ios-framework1-hash", "ios-framework2-hash"], swiftVersionMatches: [true, true]
			)
			
			// One framework missing
			validate(
				file: versionFile, matches: false, platform: .iOS,
				commitish: "v1.0", hashes: ["ios-framework1-hash", nil], swiftVersionMatches: [true, true]
			)
			
			// One Swift version mismatch
			validate(
				file: versionFile, matches: false, platform: .iOS,
				commitish: "v1.0", hashes: ["ios-framework1-hash", "ios-framework2-hash"], swiftVersionMatches: [true, false]
			)
			
			// Mismatched commitish
			validate(
				file: versionFile, matches: false, platform: .iOS,
				commitish: "v1.1", hashes: ["ios-framework1-hash", "ios-framework2-hash"], swiftVersionMatches: [true, true]
			)
			
			// Version file has empty array for platform
			validate(
				file: versionFile, matches: true, platform: .tvOS,
				commitish: "v1.0", hashes: [nil, nil], swiftVersionMatches: [true, true]
			)
			
			// Version file has no entry for platform, should match
			validate(
				file: versionFile, matches: false, platform: .watchOS,
				commitish: "v1.0", hashes: [nil, nil], swiftVersionMatches: [true, true]
			)
		}
		
		it("should do proper validation with objc framework") {
			let jsonDictionary: [String: Any] = [
				"commitish": "v1.0",
				"iOS": [
					[
						"name": "TestObjCFramework",
						"hash": "TestHASH",
						],
				],
				]
			let jsonData = try! JSONSerialization.data(withJSONObject: jsonDictionary)
			
			let versionFile: VersionFile! = try? JSONDecoder().decode(VersionFile.self, from: jsonData)
			validate(
				file: versionFile, matches: true, platform: .iOS,
				commitish: "v1.0", hashes: ["TestHASH"], swiftVersionMatches: [true]
			)
		}
	}
}<|MERGE_RESOLUTION|>--- conflicted
+++ resolved
@@ -111,7 +111,6 @@
 			// Check multiple frameworks
 			let iOSCache = versionFile.iOS
 			expect(iOSCache).notTo(beNil())
-<<<<<<< HEAD
 			expect(iOSCache?.count) == 1
 			expect(iOSCache?[0].name) == "TestFramework"
 			expect(iOSCache?[0].hash) == "TestHASH"
@@ -127,20 +126,6 @@
 				fail("Expected ios framework to be present")
 				return
 			}
-=======
-			expect(iOSCache!.count) == 1
-			expect(iOSCache![0].name) == "TestFramework"
-			expect(iOSCache![0].hash) == "TestHASH"
-			expect(iOSCache![0].swiftToolchainVersion) == "4.2 (swiftlang-1000.11.37.1 clang-1000.11.45.1)"
-			expect(iOSCache![0].isSwiftFramework) == true
-
-			let value = (try? JSONSerialization.jsonObject(with: JSONEncoder().encode(versionFile))) as? [String: Any]
-			expect(value).notTo(beNil())
-			let newJSONDictionary = value!
-
-			expect((newJSONDictionary["commitish"] as! String)) == "v1.0" // swiftlint:disable:this force_cast
-			let iosFramework = (newJSONDictionary["iOS"] as! [Any])[0] as! [String: String] // swiftlint:disable:this force_cast
->>>>>>> c47beba3
 			expect(iosFramework["name"]) == "TestFramework"
 			expect(iosFramework["hash"]) == "TestHASH"
 			expect(iosFramework["swiftToolchainVersion"]) == "4.2 (swiftlang-1000.11.37.1 clang-1000.11.45.1)"

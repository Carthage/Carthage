--- conflicted
+++ resolved
@@ -4,9 +4,5 @@
 public struct CarthageKitVersion {
 	public let value: SemanticVersion
 
-<<<<<<< HEAD
-	public static let current = CarthageKitVersion(value: SemanticVersion(0, 34, 0))
-=======
-	public static let current = CarthageKitVersion(value: SemanticVersion(0, 33, 0))
->>>>>>> 8b34a90f
+	public static let current = CarthageKitVersion(value: SemanticVersion(0, 35, 0))
 }
--- conflicted
+++ resolved
@@ -2,9 +2,5 @@
 github "Carthage/Commandant" ~> 0.10.1
 github "jdhealy/PrettyColors" ~> 4.0
 github "ReactiveCocoa/ReactiveCocoa" ~> 4.2.2
-<<<<<<< HEAD
-github "mdiep/Tentacle" ~> 0.4
-github "thoughtbot/Argo" ~> 3.0.3
-=======
 github "mdiep/Tentacle" ~> 0.4.1
->>>>>>> ee680229
+github "thoughtbot/Argo" ~> 3.0.3
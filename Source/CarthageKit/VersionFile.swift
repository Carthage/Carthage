import Foundation
import ReactiveSwift
import ReactiveTask
import Result
import XCDBLD

/// A representation of a cached xcframework
public struct CachedXCFramework: Codable {
	enum CodingKeys: String, CodingKey {
		case name = "name"
		case hash = "hash"
		case swiftToolchainVersion = "swiftToolchainVersion"
		case macOS = "Mac"
		case iOS = "iOS"
		case watchOS = "watchOS"
		case tvOS = "tvOS"
	}

	/// Name of the framework
	public let name: String
	/// Hash of the framework
	public let hash: String
	/// The Swift toolchain version used to build the framework
	public let swiftToolchainVersion: String?
	/// Indicates if the framework is built from swift code
	public var isSwiftFramework: Bool {
		return swiftToolchainVersion != nil
	}
	/// The macOS cached frameworks
	public let macOS: [CachedXCFrameworkFramework]?
	/// The iOS cached frameworks
	public let iOS: [CachedXCFrameworkFramework]?
	/// The watchOS cached frameworks
	public let watchOS: [CachedXCFrameworkFramework]?
	/// The tvOS cached frameworks
	public let tvOS: [CachedXCFrameworkFramework]?
}

/// A representation of the cached frameworks
public struct CachedXCFrameworkFramework: Codable {
	enum CodingKeys: String, CodingKey {
		case name = "name"
		case hash = "hash"
		case linking = "linking"
		case sdk = "sdk"
		case swiftToolchainVersion = "swiftToolchainVersion"
	}

	/// Name of the framework
	public let name: String
	/// Hash of the framework
	public let hash: String
	/// The linking type of the framework. One of `dynamic` or `static`. Defaults to `dynamic`
	public let linking: FrameworkType?
	/// The Swift toolchain version used to build the framework
	public let swiftToolchainVersion: String?
	/// Indicates if the framework is built from swift code
	public var isSwiftFramework: Bool {
		return swiftToolchainVersion != nil
	}
	/// The SDK used to build this framework
	public let sdk: SDK?

	/// The framework's expected location within a platform directory.
	var relativePath: String {
		switch linking {
		case .some(.static):
			return "\(FrameworkType.staticFolderName)/\(name).framework"
		default:
			return "\(name).framework"
		}
	}
}

/// A representation of the cached frameworks
public struct CachedFramework: Codable {
	enum CodingKeys: String, CodingKey {
		case name = "name"
		case hash = "hash"
		case linking = "linking"
		case swiftToolchainVersion = "swiftToolchainVersion"
	}

	/// Name of the framework
	public let name: String
	/// Hash of the framework
	public let hash: String
    /// The linking type of the framework. One of `dynamic` or `static`. Defaults to `dynamic`
    public let linking: FrameworkType?
	/// The Swift toolchain version used to build the framework
	public let swiftToolchainVersion: String?
	/// Indicates if the framework is built from swift code
	public var isSwiftFramework: Bool {
		return swiftToolchainVersion != nil
	}

	/// The framework's expected location within a platform directory.
	var relativePath: String {
		switch linking {
		case .some(.static):
			return "\(FrameworkType.staticFolderName)/\(name).framework"
		default:
			return "\(name).framework"
		}
	}
}

/// The representation for a version file
public struct VersionFile: Codable {
	enum CodingKeys: String, CodingKey {
		case commitish = "commitish"
		case macOS = "Mac"
		case iOS = "iOS"
		case watchOS = "watchOS"
		case tvOS = "tvOS"
		case combined = "combined"
	}

	/// The revision of the dependency (usually a version number)
	public let commitish: String
	/// The macOS cached frameworks
	public let macOS: [CachedFramework]?
	/// The iOS cached frameworks
	public let iOS: [CachedFramework]?
	/// The watchOS cached frameworks
	public let watchOS: [CachedFramework]?
	/// The tvOS cached frameworks
	public let tvOS: [CachedFramework]?
	/// The cached .xcframework wrapper
	public let combined: CachedXCFramework?

	/// The extension representing a serialized VersionFile.
	static let pathExtension = "version"

	subscript(_ platform: SDK) -> [CachedFramework]? {
		switch platform.platformSimulatorlessFromHeuristic {
		case "Mac":
			return macOS

		case "iOS":
			return iOS

		case "watchOS":
			return watchOS

		case "tvOS":
			return tvOS
			
		default:
			return nil
		}
	}

	/// Initializes a version file from some values
	public init(
		commitish: String,
		macOS: [CachedFramework]?,
		iOS: [CachedFramework]?,
		watchOS: [CachedFramework]?,
		tvOS: [CachedFramework]?,
		xcFramework: CachedXCFramework?
	) {
		self.commitish = commitish
		self.macOS = macOS
		self.iOS = iOS
		self.watchOS = watchOS
		self.tvOS = tvOS
		self.combined = xcFramework
	}

	/// Initializes a version file from the content of a file
	/// - Parameter url: the path to the file
	public init?(url: URL) {
		guard
			FileManager.default.fileExists(atPath: url.path),
			let jsonData = try? Data(contentsOf: url),
			let versionFile = try? JSONDecoder().decode(VersionFile.self, from: jsonData) else
		{
			return nil
		}
		self = versionFile
	}

	/// Calculates the path of the version file corresponding with a dependency
	/// - Parameters:
	///   - dependency: the dependency
	///   - rootDirectoryURL: the path to the root directory
	public static func url(for dependency: Dependency, rootDirectoryURL: URL) -> URL {
		let rootBinariesURL = rootDirectoryURL
			.appendingPathComponent(Constants.binariesFolderPath, isDirectory: true)
			.resolvingSymlinksInPath()
		return rootBinariesURL
			.appendingPathComponent(".\(dependency.name).\(VersionFile.pathExtension)")
	}

	/// Calculates the path of the framework corresponding with a version file
	/// - Parameters:
	///   - cachedFramework: the cached framework used to calculate the path
	///   - platform: the platform to use
	///   - binariesDirectoryURL: the binaries directory
	public func frameworkURL(
		for cachedFramework: CachedFramework,
		platform: SDK,
		binariesDirectoryURL: URL
	) -> URL {
		return binariesDirectoryURL
			.appendingPathComponent(platform.platformSimulatorlessFromHeuristic, isDirectory: true)
			.resolvingSymlinksInPath()
			.appendingPathComponent(cachedFramework.relativePath, isDirectory: true)
	}

	/// Calculates the path of the binary inside the framework corresponding with a version file
	/// - Parameters:
	///   - cachedFramework: the cached framework used to calculate the path
	///   - platform: the platform to use
	///   - binariesDirectoryURL: the binaries directory
	public func frameworkBinaryURL(
		for cachedFramework: CachedFramework,
		platform: SDK,
		binariesDirectoryURL: URL
	) -> URL {
		return frameworkURL(
			for: cachedFramework,
			platform: platform,
			binariesDirectoryURL: binariesDirectoryURL
		)
			.appendingPathComponent("\(cachedFramework.name)", isDirectory: false)
	}

	/// Sends the hashes of the provided cached framework's binaries in the
	/// order that they were provided in.
	public func hashes(
		for cachedFrameworks: [CachedFramework],
		platform: SDK,
		binariesDirectoryURL: URL
	) -> SignalProducer<String?, CarthageError> {
		return SignalProducer<CachedFramework, CarthageError>(cachedFrameworks)
			.flatMap(.concat) { cachedFramework -> SignalProducer<String?, CarthageError> in
				let frameworkBinaryURL = self.frameworkBinaryURL(
					for: cachedFramework,
					platform: platform,
					binariesDirectoryURL: binariesDirectoryURL
				)

				return hashForFileAtURL(frameworkBinaryURL)
					.map { hash -> String? in
						return hash
					}
					.flatMapError { _ in
						return SignalProducer(value: nil)
					}
			}
	}

	/// Sends values indicating whether the provided cached frameworks match the
	/// given local Swift version, in the order of the provided cached
	/// frameworks.
	///
	/// Non-Swift frameworks are considered as matching the local Swift version,
	/// as they will be compatible with it by definition.
	public func swiftVersionMatches(
		for cachedFrameworks: [CachedFramework],
		platform: SDK,
		binariesDirectoryURL: URL,
		localSwiftVersion: String
	) -> SignalProducer<Bool, CarthageError> {
		return SignalProducer<CachedFramework, CarthageError>(cachedFrameworks)
			.flatMap(.concat) { cachedFramework -> SignalProducer<Bool, CarthageError> in
				let frameworkURL = self.frameworkURL(
					for: cachedFramework,
					platform: platform,
					binariesDirectoryURL: binariesDirectoryURL
				)

				if !isSwiftFramework(frameworkURL) {
					return SignalProducer(value: true)
				} else {
					return frameworkSwiftVersion(frameworkURL)
						.map { swiftVersion -> Bool in
							return swiftVersion == localSwiftVersion || isModuleStableAPI(localSwiftVersion, swiftVersion, frameworkURL)
						}
						.flatMapError { _ in SignalProducer<Bool, CarthageError>(value: false) }
				}
			}
	}

	/// Check if the version file matches its values with the ones provided
	public func satisfies(
		platform: SDK,
		commitish: String,
		binariesDirectoryURL: URL,
		localSwiftVersion: String
	) -> SignalProducer<Bool, CarthageError> {
		guard let cachedFrameworks = self[platform] else {
			return SignalProducer(value: false)
		}

		let hashes = self.hashes(
			for: cachedFrameworks,
			platform: platform,
			binariesDirectoryURL: binariesDirectoryURL
		)
			.collect()

		let swiftVersionMatches = self
			.swiftVersionMatches(
				for: cachedFrameworks, platform: platform,
				binariesDirectoryURL: binariesDirectoryURL, localSwiftVersion: localSwiftVersion
			)
			.collect()

		return SignalProducer.zip(hashes, swiftVersionMatches)
			.flatMap(.concat) { hashes, swiftVersionMatches -> SignalProducer<Bool, CarthageError> in
				return self.satisfies(
					platform: platform,
					commitish: commitish,
					hashes: hashes,
					swiftVersionMatches: swiftVersionMatches
				)
			}
	}

	/// Check if the version file matches its values with the ones provided
	public func satisfies(
		platform: SDK,
		commitish: String,
		hashes: [String?],
		swiftVersionMatches: [Bool]
	) -> SignalProducer<Bool, CarthageError> {
		guard let cachedFrameworks = self[platform], commitish == self.commitish else {
			return SignalProducer(value: false)
		}

		return SignalProducer
			.zip(
				SignalProducer(hashes),
				SignalProducer(cachedFrameworks),
				SignalProducer(swiftVersionMatches)
			)
			.map { hash, cachedFramework, swiftVersionMatches -> Bool in
				if let hash = hash {
					return hash == cachedFramework.hash && swiftVersionMatches
				} else {
					return false
				}
			}
			.reduce(true) { result, current -> Bool in
				return result && current
			}
	}

	/// Writes the version file to the provided path
	public func write(to url: URL) -> Result<(), CarthageError> {
		return Result(at: url, attempt: {
			let encoder = JSONEncoder()
			encoder.outputFormatting = .prettyPrinted

			let jsonData = try encoder.encode(self)
			try FileManager
				.default
				.createDirectory(
					at: $0.deletingLastPathComponent(),
					withIntermediateDirectories: true,
					attributes: nil
			)
			try jsonData.write(to: $0, options: .atomic)
		})
	}
}

/// Creates a version file for the current project in the
/// Carthage/Build directory which associates its commitish with
/// the hashes (e.g. SHA256) of the built frameworks for each platform
/// in order to allow those frameworks to be skipped in future builds.
///
/// Derives the current project name from `git remote get-url origin`
///
/// Returns a signal that succeeds once the file has been created.
public func createVersionFileForCurrentProject(
	platforms: Set<SDK>?,
	buildProducts: [URL],
	rootDirectoryURL: URL
) -> SignalProducer<(), CarthageError> {

	/*
	List all remotes known for this repository
	and keep only the "fetch" urls by which the current repository
	would be known for the purpose of fetching anyways.

	Example of well-formed output:

		$ git remote -v
		origin   https://github.com/blender/Carthage.git (fetch)
		origin   https://github.com/blender/Carthage.git (push)
		upstream https://github.com/Carthage/Carthage.git (fetch)
		upstream https://github.com/Carthage/Carthage.git (push)

	Example of ill-formed output where upstream does not have a url:

		$ git remote -v
		origin   https://github.com/blender/Carthage.git (fetch)
		origin   https://github.com/blender/Carthage.git (push)
		upstream
	*/
	let allRemoteURLs = launchGitTask(["remote", "-v"])
		.flatMap(.concat) { $0.linesProducer }
		.map { $0.components(separatedBy: .whitespacesAndNewlines) }
		.filter { $0.count >= 3 && $0.last == "(fetch)" } // Discard ill-formed output as of example
		.map { ($0[0], $0[1]) }
		.collect()

	let currentProjectName = allRemoteURLs
		// Assess the popularity of each remote url
		.map { $0.reduce([String: (popularity: Int, remoteNameAndURL: (name: String, url: String))]()) { remoteURLPopularityMap, remoteNameAndURL in
			let (remoteName, remoteUrl) = remoteNameAndURL
			var remoteURLPopularityMap = remoteURLPopularityMap
			if let existingEntry = remoteURLPopularityMap[remoteName] {
				remoteURLPopularityMap[remoteName] = (existingEntry.popularity + 1, existingEntry.remoteNameAndURL)
			} else {
				remoteURLPopularityMap[remoteName] = (0, (remoteName, remoteUrl))
			}
			return remoteURLPopularityMap
			}
		}
		// Pick "origin" if it exists,
		// otherwise sort remotes by popularity
		// or alphabetically in case of a draw
		.map { (remotePopularityMap: [String: (popularity: Int, remoteNameAndURL: (name: String, url: String))]) -> String in
			guard let origin = remotePopularityMap["origin"] else {
				let urlOfMostPopularRemote = remotePopularityMap.sorted { lhs, rhs in
					if lhs.value.popularity == rhs.value.popularity {
						return lhs.key < rhs.key
					}
					return lhs.value.popularity > rhs.value.popularity
				}
				.first?.value.remoteNameAndURL.url

				// If the reposiroty is not pushed to any remote
				// the list of remotes is empty, so call the current project... "_Current"
				return urlOfMostPopularRemote.flatMap { Dependency.git(GitURL($0)).name } ?? "_Current"
			}

			return Dependency.git(GitURL(origin.remoteNameAndURL.url)).name
		}

	let currentGitTagOrCommitish = launchGitTask(["rev-parse", "HEAD"])
		.map { $0.trimmingCharacters(in: .whitespacesAndNewlines) }
		.flatMap(.merge) { headCommitish in
			launchGitTask(["describe", "--tags", "--exact-match", headCommitish])
				.map { $0.trimmingCharacters(in: .whitespacesAndNewlines) }
				.flatMapError { _  in SignalProducer(value: headCommitish) }
		}

	 return SignalProducer.zip(currentProjectName, currentGitTagOrCommitish)
		.flatMap(.merge) { currentProjectNameString, version in
			createVersionFileForCommitish(
				version,
				dependencyName: currentProjectNameString,
				platforms: platforms,
				buildProducts: buildProducts,
				rootDirectoryURL: rootDirectoryURL
		)
	}
}

/// Creates a version file for the current dependency in the
/// Carthage/Build directory which associates its commitish with
/// the hashes (e.g. SHA256) of the built frameworks for each platform
/// in order to allow those frameworks to be skipped in future builds.
///
/// Returns a signal that succeeds once the file has been created.
public func createVersionFile(
	for dependency: Dependency,
	version: PinnedVersion,
	platforms: Set<SDK>?,
	buildProducts: [URL],
	rootDirectoryURL: URL
) -> SignalProducer<(), CarthageError> {
	return createVersionFileForCommitish(
		version.commitish,
		dependencyName: dependency.name,
		platforms: platforms,
		buildProducts: buildProducts,
		rootDirectoryURL: rootDirectoryURL
	)
}

private func createVersionFile(
	_ commitish: String,
	dependencyName: String,
	rootDirectoryURL: URL,
	platformCaches: [String: [CachedFramework]]
) -> SignalProducer<(), CarthageError> {
	return SignalProducer<(), CarthageError> { () -> Result<(), CarthageError> in
		let rootBinariesURL = rootDirectoryURL
			.appendingPathComponent(Constants.binariesFolderPath, isDirectory: true)
			.resolvingSymlinksInPath()
		let versionFileURL = rootBinariesURL
			.appendingPathComponent(".\(dependencyName).\(VersionFile.pathExtension)")

		let knownIn2019YearSDK: (String) -> String = { prefix in
			SDK.knownIn2019YearSDKs
				.first(where: { sdk in sdk.rawValue.hasPrefix(prefix) } )!
				.platformSimulatorlessFromHeuristic
		}

		let sortedFrameworks: ([CachedFramework]?) -> [CachedFramework]? = {
			$0?.sorted { $0.name < $1.name }
		}

		let versionFile = VersionFile(
			commitish: commitish,
<<<<<<< HEAD
			macOS: platformCaches[Platform.macOS.rawValue],
			iOS: platformCaches[Platform.iOS.rawValue],
			watchOS: platformCaches[Platform.watchOS.rawValue],
			tvOS: platformCaches[Platform.tvOS.rawValue],
			xcFramework: nil)
=======
			macOS: sortedFrameworks(platformCaches[knownIn2019YearSDK("mac")]),
			iOS: sortedFrameworks(platformCaches[knownIn2019YearSDK("iphoneos")]),
			watchOS: sortedFrameworks(platformCaches[knownIn2019YearSDK("watchos")]),
			tvOS: sortedFrameworks(platformCaches[knownIn2019YearSDK("appletvos")]))
>>>>>>> 0d324cbd

		return versionFile.write(to: versionFileURL)
	}
}

/// Creates a version file for the dependency in the given root directory with:
/// - The given commitish
/// - The provided project name
/// - The location of the built frameworks products for all platforms
///
/// Returns a signal that succeeds once the file has been created.
public func createVersionFileForCommitish(
	_ commitish: String,
	dependencyName: String,
	platforms: Set<SDK>? = nil,
	buildProducts: [URL],
	rootDirectoryURL: URL
) -> SignalProducer<(), CarthageError> {
	var platformCaches: [String: [CachedFramework]] = [:]

	let platformsToCache = (platforms ?? SDK.knownIn2019YearSDKs).intersection(SDK.knownIn2019YearSDKs)

	for platform in platformsToCache {
		platformCaches[platform.platformSimulatorlessFromHeuristic] = []
	}

	struct FrameworkDetail {
		let platformName: String
		let frameworkName: String
		let frameworkSwiftVersion: String?
		let frameworkType: FrameworkType
	}

	if !buildProducts.isEmpty {
		return SignalProducer<URL, CarthageError>(buildProducts)
			.flatMap(.merge) { url -> SignalProducer<(String, FrameworkDetail), CarthageError> in
				let frameworkName: String
				let platformName: String
				let frameworkType: FrameworkType

				switch (
					url.deletingLastPathComponent().deletingLastPathComponent().lastPathComponent,
					url.deletingLastPathComponent().lastPathComponent,
					url.deletingPathExtension().lastPathComponent
				) {
				case (let platform, FrameworkType.staticFolderName, let name):
					frameworkName = name
					platformName = platform
					frameworkType = .static
				case (_, let platform, let name):
					frameworkName = name
					platformName = platform
					frameworkType = .dynamic
				}

				return frameworkSwiftVersionIfIsSwiftFramework(url)
					.mapError { swiftVersionError -> CarthageError in .unknownFrameworkSwiftVersion(swiftVersionError.description) }
					.flatMap(.merge) { frameworkSwiftVersion -> SignalProducer<(String, FrameworkDetail), CarthageError> in
						let frameworkDetail: FrameworkDetail = .init(platformName: platformName,
																	 frameworkName: frameworkName,
																	 frameworkSwiftVersion: frameworkSwiftVersion,
																	 frameworkType: frameworkType)
						let details = SignalProducer<FrameworkDetail, CarthageError>(value: frameworkDetail)

						guard let bundle = Bundle(url: url) else {
							return SignalProducer<(String, FrameworkDetail), CarthageError>(error: .internalError(description: "\(url) is not a valid bundle."))
						}

						guard let executableURL = bundle.executableURL,
							let packageType = bundle.packageType ?? MachHeader.speculativePackageType(forExecutable: executableURL) else {
							return SignalProducer<(String, FrameworkDetail), CarthageError>(error: .internalError(description: "\(url) is not a valid bundle. Binary is not Mach-O or filetype is not supported."))
						}

						switch packageType {

						case .framework, .bundle:
							let binaryURL = bundle.executableURL!
							return SignalProducer.zip(hashForFileAtURL(binaryURL), details)
						case .xcFramework:
							guard let xcFrameworkInfo = bundle.infoDictionary.flatMap(XCFrameworkInfo.init) else {
								return SignalProducer<(String, FrameworkDetail), CarthageError>(error: .internalError(description: "\(url) cannot parse xcframework Info.plist."))
							}

							let cumulativeHashProducer = SignalProducer<XCFrameworkLibrary, CarthageError>(xcFrameworkInfo.availableLibraries)
								.map { ($0.identifier as NSString).appendingPathComponent($0.path) as String }
								.map { bundle.bundleURL.appendingPathComponent($0) }
								.map { Bundle(url: $0)!.executableURL! }
								.flatMap(.merge, hashForFileAtURL)
								.map { $0.data(using: .utf8)! }
								.reduce(into: SHA256Hasher()) { hasher, data in try? hasher.hash(data) }
								.flatMap(.merge) { $0.finalizeProducer() }

							return SignalProducer.zip(cumulativeHashProducer, details)
						default:
							 return SignalProducer<(String, FrameworkDetail), CarthageError>(error: .internalError(description: "\(url) is not a supported bundle."))
						}
				}
			}
			.reduce(into: platformCaches) { (platformCaches: inout [String: [CachedFramework]], values: (String, FrameworkDetail)) in
				let hash = values.0
				let platformName = values.1.platformName
				let frameworkName = values.1.frameworkName
				let frameworkSwiftVersion = values.1.frameworkSwiftVersion
				let frameworkType = values.1.frameworkType

				let cachedFramework = CachedFramework(name: frameworkName, hash: hash, linking: frameworkType, swiftToolchainVersion: frameworkSwiftVersion)
				if var frameworks = platformCaches[platformName] {
					frameworks.append(cachedFramework)
					platformCaches[platformName] = frameworks
				}
			}
			.flatMap(.merge) { platformCaches -> SignalProducer<(), CarthageError> in
				createVersionFile(
					commitish,
					dependencyName: dependencyName,
					rootDirectoryURL: rootDirectoryURL,
					platformCaches: platformCaches
				)
			}
	} else {
		// Write out an empty version file for dependencies with no built frameworks, so cache builds can differentiate between
		// no cache and a dependency that has no frameworks
		return createVersionFile(
			commitish,
			dependencyName: dependencyName,
			rootDirectoryURL: rootDirectoryURL,
			platformCaches: platformCaches
		)
	}
}

public func createVersionFileForXCFramework(
	_ commitish: String,
	dependencyName: String,
	xcFrameworkURL: URL,
	rootDirectoryURL: URL
) -> SignalProducer<(), CarthageError> {

	guard let bundle = Bundle(url: xcFrameworkURL) else {
		return SignalProducer<(), CarthageError>(error: .internalError(description: "\(xcFrameworkURL) is not a valid bundle."))
	}

	guard let executableURL = bundle.executableURL,
		let packageType = bundle.packageType ?? MachHeader.speculativePackageType(forExecutable: executableURL) else {
			return SignalProducer<(), CarthageError>(error: .internalError(description: "\(xcFrameworkURL) is not a valid bundle. Binary is not Mach-O or filetype is not supported."))
	}

	switch packageType {

	case .framework, .bundle:
		return SignalProducer<(), CarthageError>(error: .internalError(description: "\(xcFrameworkURL) is not an xcframework bundle."))
	case .xcFramework:
		guard let xcFrameworkInfo = bundle.infoDictionary.flatMap(XCFrameworkInfo.init) else {
			return SignalProducer<(), CarthageError>(error: .internalError(description: "\(xcFrameworkURL) cannot parse xcframework Info.plist."))
		}

		let partitionedAvailableLibrariesPerPlatform = xcFrameworkInfo
			.availableLibraries
			.reduce(into: [Platform: [XCFrameworkLibrary]]()) { acc, xcFrameworkLibrary in
				acc[xcFrameworkLibrary.supportedPlatform] = (acc[xcFrameworkLibrary.supportedPlatform] ?? []) + [xcFrameworkLibrary]
		}

		let p: SignalProducer<(Platform, [(XCFrameworkLibrary, URL)]), NoError> = SignalProducer(partitionedAvailableLibrariesPerPlatform).map { tuple in
			let (platform, libraries) = tuple
			let librariesAndExecutableURLs = libraries
				.map { (library: $0, partialURL: ($0.identifier as NSString).appendingPathComponent($0.path) as String) }
				.map { (library: $0.library, bundleURL: bundle.bundleURL.appendingPathComponent($0.partialURL)) }
				.map { (library: $0.library, executableURL:  Bundle(url: $0.bundleURL)!.executableURL!) }

			return (platform, librariesAndExecutableURLs)
		}

//		let cumulativeHashProducer = SignalProducer<(Platform, [XCFrameworkLibrary]), CarthageError>(partitionedAvailableLibrariesPerPlatform)
//			.map {
//				($0.identifier as NSString).appendingPathComponent($0.path) as String }
//			.map { bundle.bundleURL.appendingPathComponent($0) }
//			.map { Bundle(url: $0)!.executableURL! }
//			.flatMap(.merge, hashForFileAtURL)


//			.map { $0.data(using: .utf8)! }
//			.reduce(into: SHA256Hasher()) { hasher, data in try? hasher.hash(data) }
//			.flatMap(.merge) { $0.finalizeProducer() }

		fatalError()

//		return createVersionFileForCommitish(commitish, xcFrameworkInfo: xcFrameworkInfo, rootDirectoryURL: rootDirectoryURL)
//		let availableLibrariesURLs = xcFrameworkInfo
//			.availableLibraries
//			.map { xcFrameworkURL.appendingPathComponent(($0.identifier as NSString).appendingPathComponent($0.path)) }
	default:
		return SignalProducer<(), CarthageError>(error: .internalError(description: "\(xcFrameworkURL) is not a supported bundle."))
	}
}



/// Determines whether a dependency can be skipped because it is
/// already cached.
///
/// If a set of platforms is not provided, all platforms are checked.
///
/// Returns an optional bool which is nil if no version file exists,
/// otherwise true if the version file matches and the build can be
/// skipped or false if there is a mismatch of some kind.
public func versionFileMatches(
	_ dependency: Dependency,
	version: PinnedVersion,
	platforms: Set<SDK>?,
	rootDirectoryURL: URL,
	toolchain: String?
) -> SignalProducer<Bool?, CarthageError> {
	let versionFileURL = VersionFile.url(for: dependency, rootDirectoryURL: rootDirectoryURL)
	guard let versionFile = VersionFile(url: versionFileURL) else {
		return SignalProducer(value: nil)
	}

	let commitish = version.commitish

	let platformsToCheck = (platforms ?? SDK.knownIn2019YearSDKs).intersection(SDK.knownIn2019YearSDKs)

	let rootBinariesURL = rootDirectoryURL
		.appendingPathComponent(Constants.binariesFolderPath, isDirectory: true)
		.resolvingSymlinksInPath()

	return swiftVersion(usingToolchain: toolchain)
		.mapError { error in CarthageError.internalError(description: error.description) }
		.flatMap(.concat) { localSwiftVersion in
			return SignalProducer<SDK, CarthageError>(platformsToCheck)
				.flatMap(.merge) { platform in
					return versionFile.satisfies(
						platform: platform,
						commitish: commitish,
						binariesDirectoryURL: rootBinariesURL,
						localSwiftVersion: localSwiftVersion
					)
				}
				.reduce(true) { $0 && $1 }
				.map { .some($0) }
		}
}

private func hashForFileAtURL(_ frameworkFileURL: URL) -> SignalProducer<String, CarthageError> {
	guard FileManager.default.fileExists(atPath: frameworkFileURL.path) else {
		return SignalProducer(error: .readFailed(frameworkFileURL, nil))
	}

	let task = Task("/usr/bin/shasum", arguments: ["-a", "256", frameworkFileURL.path])

	return task.launch()
		.mapError(CarthageError.taskError)
		.ignoreTaskData()
		.attemptMap { data in
			guard let taskOutput = String(data: data, encoding: .utf8) else {
				return .failure(.readFailed(frameworkFileURL, nil))
			}

			let hashStr = taskOutput.components(separatedBy: CharacterSet.whitespaces)[0]
			return .success(hashStr.trimmingCharacters(in: .whitespacesAndNewlines))
		}
}<|MERGE_RESOLUTION|>--- conflicted
+++ resolved
@@ -510,18 +510,11 @@
 
 		let versionFile = VersionFile(
 			commitish: commitish,
-<<<<<<< HEAD
-			macOS: platformCaches[Platform.macOS.rawValue],
-			iOS: platformCaches[Platform.iOS.rawValue],
-			watchOS: platformCaches[Platform.watchOS.rawValue],
-			tvOS: platformCaches[Platform.tvOS.rawValue],
-			xcFramework: nil)
-=======
 			macOS: sortedFrameworks(platformCaches[knownIn2019YearSDK("mac")]),
 			iOS: sortedFrameworks(platformCaches[knownIn2019YearSDK("iphoneos")]),
 			watchOS: sortedFrameworks(platformCaches[knownIn2019YearSDK("watchos")]),
-			tvOS: sortedFrameworks(platformCaches[knownIn2019YearSDK("appletvos")]))
->>>>>>> 0d324cbd
+			tvOS: sortedFrameworks(platformCaches[knownIn2019YearSDK("appletvos")]),
+            xcFramework: nil)
 
 		return versionFile.write(to: versionFileURL)
 	}
@@ -660,39 +653,39 @@
 	rootDirectoryURL: URL
 ) -> SignalProducer<(), CarthageError> {
 
-	guard let bundle = Bundle(url: xcFrameworkURL) else {
-		return SignalProducer<(), CarthageError>(error: .internalError(description: "\(xcFrameworkURL) is not a valid bundle."))
-	}
-
-	guard let executableURL = bundle.executableURL,
-		let packageType = bundle.packageType ?? MachHeader.speculativePackageType(forExecutable: executableURL) else {
-			return SignalProducer<(), CarthageError>(error: .internalError(description: "\(xcFrameworkURL) is not a valid bundle. Binary is not Mach-O or filetype is not supported."))
-	}
-
-	switch packageType {
-
-	case .framework, .bundle:
-		return SignalProducer<(), CarthageError>(error: .internalError(description: "\(xcFrameworkURL) is not an xcframework bundle."))
-	case .xcFramework:
-		guard let xcFrameworkInfo = bundle.infoDictionary.flatMap(XCFrameworkInfo.init) else {
-			return SignalProducer<(), CarthageError>(error: .internalError(description: "\(xcFrameworkURL) cannot parse xcframework Info.plist."))
-		}
-
-		let partitionedAvailableLibrariesPerPlatform = xcFrameworkInfo
-			.availableLibraries
-			.reduce(into: [Platform: [XCFrameworkLibrary]]()) { acc, xcFrameworkLibrary in
-				acc[xcFrameworkLibrary.supportedPlatform] = (acc[xcFrameworkLibrary.supportedPlatform] ?? []) + [xcFrameworkLibrary]
-		}
-
-		let p: SignalProducer<(Platform, [(XCFrameworkLibrary, URL)]), NoError> = SignalProducer(partitionedAvailableLibrariesPerPlatform).map { tuple in
-			let (platform, libraries) = tuple
-			let librariesAndExecutableURLs = libraries
-				.map { (library: $0, partialURL: ($0.identifier as NSString).appendingPathComponent($0.path) as String) }
-				.map { (library: $0.library, bundleURL: bundle.bundleURL.appendingPathComponent($0.partialURL)) }
-				.map { (library: $0.library, executableURL:  Bundle(url: $0.bundleURL)!.executableURL!) }
-
-			return (platform, librariesAndExecutableURLs)
-		}
+//	guard let bundle = Bundle(url: xcFrameworkURL) else {
+//		return SignalProducer<(), CarthageError>(error: .internalError(description: "\(xcFrameworkURL) is not a valid bundle."))
+//	}
+//
+//	guard let executableURL = bundle.executableURL,
+//		let packageType = bundle.packageType ?? MachHeader.speculativePackageType(forExecutable: executableURL) else {
+//			return SignalProducer<(), CarthageError>(error: .internalError(description: "\(xcFrameworkURL) is not a valid bundle. Binary is not Mach-O or filetype is not supported."))
+//	}
+//
+//	switch packageType {
+//
+//	case .framework, .bundle:
+//		return SignalProducer<(), CarthageError>(error: .internalError(description: "\(xcFrameworkURL) is not an xcframework bundle."))
+//	case .xcFramework:
+//		guard let xcFrameworkInfo = bundle.infoDictionary.flatMap(XCFrameworkInfo.init) else {
+//			return SignalProducer<(), CarthageError>(error: .internalError(description: "\(xcFrameworkURL) cannot parse xcframework Info.plist."))
+//		}
+//
+//		let partitionedAvailableLibrariesPerPlatform = xcFrameworkInfo
+//			.availableLibraries
+//			.reduce(into: [SDK: [XCFrameworkLibrary]]()) { acc, xcFrameworkLibrary in
+//				acc[xcFrameworkLibrary.supportedPlatform] = (acc[xcFrameworkLibrary.supportedPlatform] ?? []) + [xcFrameworkLibrary]
+//		}
+//
+//		let p: SignalProducer<(SDK, [(XCFrameworkLibrary, URL)]), NoError> = SignalProducer(partitionedAvailableLibrariesPerPlatform).map { tuple in
+//			let (platform, libraries) = tuple
+//			let librariesAndExecutableURLs = libraries
+//				.map { (library: $0, partialURL: ($0.identifier as NSString).appendingPathComponent($0.path) as String) }
+//				.map { (library: $0.library, bundleURL: bundle.bundleURL.appendingPathComponent($0.partialURL)) }
+//				.map { (library: $0.library, executableURL:  Bundle(url: $0.bundleURL)!.executableURL!) }
+//
+//			return (platform, librariesAndExecutableURLs)
+//		}
 
 //		let cumulativeHashProducer = SignalProducer<(Platform, [XCFrameworkLibrary]), CarthageError>(partitionedAvailableLibrariesPerPlatform)
 //			.map {
@@ -706,15 +699,17 @@
 //			.reduce(into: SHA256Hasher()) { hasher, data in try? hasher.hash(data) }
 //			.flatMap(.merge) { $0.finalizeProducer() }
 
-		fatalError()
+//		fatalError()
 
 //		return createVersionFileForCommitish(commitish, xcFrameworkInfo: xcFrameworkInfo, rootDirectoryURL: rootDirectoryURL)
 //		let availableLibrariesURLs = xcFrameworkInfo
 //			.availableLibraries
 //			.map { xcFrameworkURL.appendingPathComponent(($0.identifier as NSString).appendingPathComponent($0.path)) }
-	default:
-		return SignalProducer<(), CarthageError>(error: .internalError(description: "\(xcFrameworkURL) is not a supported bundle."))
-	}
+//	default:
+//		return SignalProducer<(), CarthageError>(error: .internalError(description: "\(xcFrameworkURL) is not a supported bundle."))
+//	}
+
+    fatalError()
 }
 
 

@testable import CarthageKit
import Foundation
import Nimble
import Quick
import ReactiveSwift
import Tentacle
import Result
import ReactiveTask
import XCDBLD

// swiftlint:disable:this force_try

class ProjectSpec: QuickSpec {
	override func spec() {
		describe("buildCheckedOutDependenciesWithOptions") {
			let directoryURL = Bundle(for: type(of: self)).url(forResource: "DependencyTest", withExtension: nil)!
			let buildDirectoryURL = directoryURL.appendingPathComponent(Constants.binariesFolderPath)

			let noSharedSchemesDirectoryURL = Bundle(for: type(of: self)).url(forResource: "NoSharedSchemesTest", withExtension: nil)!
			let noSharedSchemesBuildDirectoryURL = noSharedSchemesDirectoryURL.appendingPathComponent(Constants.binariesFolderPath)

<<<<<<< HEAD
			func build(directoryURL url: URL,
					   platforms: Set<Platform> = [],
					   cacheBuilds: Bool = true,
					   dependenciesToBuild: [String]? = nil) -> [String] {
=======
			func build(directoryURL url: URL, platforms: Set<SDK>? = nil, cacheBuilds: Bool = true, dependenciesToBuild: [String]? = nil) -> [String] {
>>>>>>> 0d324cbd
				let project = Project(directoryURL: url)
				let buildOptions = BuildOptions(configuration: "Debug", platforms: platforms, cacheBuilds: cacheBuilds)
				let result = project
					.buildCheckedOutDependenciesWithOptions(buildOptions, dependenciesToBuild: dependenciesToBuild)
					.ignoreTaskData()
					.on(value: { project, scheme in
						NSLog("Building scheme \"\(scheme)\" in \(project)")
					})
					.map { _, scheme in scheme }
					.collect()
					.single()!
				expect(result.error).to(beNil())

				return result.value!.map { $0.name }
			}

<<<<<<< HEAD
			func buildDependencyTest(platforms: Set<Platform> = [],
									 cacheBuilds: Bool = true,
									 dependenciesToBuild: [String]? = nil) -> [String] {
				return build(directoryURL: directoryURL,
							 platforms: platforms,
							 cacheBuilds: cacheBuilds,
							 dependenciesToBuild: dependenciesToBuild)
			}

			func buildNoSharedSchemesTest(platforms: Set<Platform> = [],
										  cacheBuilds: Bool = true,
										  dependenciesToBuild: [String]? = nil) -> [String] {
				return build(directoryURL: noSharedSchemesDirectoryURL,
							 platforms: platforms,
							 cacheBuilds: cacheBuilds,
							 dependenciesToBuild: dependenciesToBuild)
=======
			func buildDependencyTest(platforms: Set<SDK>? = nil, cacheBuilds: Bool = true, dependenciesToBuild: [String]? = nil) -> [String] {
				return build(directoryURL: directoryURL, platforms: platforms, cacheBuilds: cacheBuilds, dependenciesToBuild: dependenciesToBuild)
			}

			func buildNoSharedSchemesTest(platforms: Set<SDK>? = nil, cacheBuilds: Bool = true, dependenciesToBuild: [String]? = nil) -> [String] {
				return build(directoryURL: noSharedSchemesDirectoryURL, platforms: platforms, cacheBuilds: cacheBuilds, dependenciesToBuild: dependenciesToBuild)
>>>>>>> 0d324cbd
			}

			beforeEach {
				_ = try? FileManager.default.removeItem(at: buildDirectoryURL)
				// Pre-fetch the repos so we have a cache for the given tags
				let sourceRepoUrl = directoryURL.appendingPathComponent("SourceRepos")
				for repo in ["TestFramework1", "TestFramework2", "TestFramework3"] {
					let urlPath = sourceRepoUrl.appendingPathComponent(repo).path
					_ = cloneOrFetch(dependency: .git(GitURL(urlPath)), preferHTTPS: false)
						.wait()
				}
			}

			it("should build frameworks in the correct order") {
				let macOSexpected = ["TestFramework3_Mac", "TestFramework2_Mac", "TestFramework1_Mac"]
				let iOSExpected = ["TestFramework3_iOS", "TestFramework2_iOS", "TestFramework1_iOS"]

				let result = buildDependencyTest(platforms: nil, cacheBuilds: false)

				expect(result.filter { $0.contains("Mac") }) == macOSexpected
				expect(result.filter { $0.contains("iOS") }) == iOSExpected
				expect(Set(result)) == Set<String>(macOSexpected + iOSExpected)
			}

			it("should determine build order without repo cache") {
				let macOSexpected = ["TestFramework3_Mac", "TestFramework2_Mac", "TestFramework1_Mac"]
				for dep in ["TestFramework3", "TestFramework2", "TestFramework1"] {
					_ = try? FileManager.default.removeItem(at: Constants.Dependency.repositoriesURL.appendingPathComponent(dep))
				}
				// Without the repo cache, it won't know to build frameworks 2 and 3 unless it reads the Cartfile from the checkout directory
				let result = buildDependencyTest(platforms: [.macOS], cacheBuilds: false, dependenciesToBuild: ["TestFramework1"])
				expect(result) == macOSexpected
			}

			it("should fall back to repo cache if checkout is missing") {
				let macOSexpected = ["TestFramework3_Mac", "TestFramework2_Mac"]
				let repoDir = directoryURL.appendingPathComponent(Constants.checkoutsFolderPath)
				let checkout = repoDir.appendingPathComponent("TestFramework1")
				let tmpCheckout = repoDir.appendingPathComponent("TestFramework1_BACKUP")
				try! FileManager.default.moveItem(at: checkout, to: tmpCheckout)
				// Without the checkout, it should still figure out it needs to build 2 and 3.
				let result = buildDependencyTest(platforms: [.macOS], cacheBuilds: false)
				expect(result) == macOSexpected
				try! FileManager.default.moveItem(at: tmpCheckout, to: checkout)
			}

			describe("createAndCheckVersionFiles") {
				func overwriteFramework(_ frameworkName: String, type: FrameworkType, forPlatformName platformName: String, inDirectory buildDirectoryURL: URL) {
					let platformURL = buildDirectoryURL.appendingPathComponent(platformName, isDirectory: true)
					let frameworkURL = platformURL.appendingPathComponent(
						type == .static ? "Static/\(frameworkName).framework" : "\(frameworkName).framework",
						isDirectory: false
					)
					let binaryURL = frameworkURL.appendingPathComponent("\(frameworkName)", isDirectory: false)

					let data = "junkdata".data(using: .utf8)!
					try! data.write(to: binaryURL, options: .atomic)
				}
				
				func overwriteSwiftVersion(
					_ frameworkName: String,
					forPlatformName platformName: String,
					inDirectory buildDirectoryURL: URL,
					withVersion version: String)
				{
					let platformURL = buildDirectoryURL.appendingPathComponent(platformName, isDirectory: true)
					let frameworkURL = platformURL.appendingPathComponent("\(frameworkName).framework", isDirectory: false)
					let swiftHeaderURL = frameworkURL.swiftHeaderURL()!

					let swiftVersionResult = swiftVersion().first()!
					expect(swiftVersionResult.error).to(beNil())

					var header = try! String(contentsOf: swiftHeaderURL)

					// Sanitize “effective-3.2 ” value.
					if
						let effectiveVersionRegex = try? NSRegularExpression(pattern: "effective-[0-9.]+ "),
						let match = effectiveVersionRegex.firstMatch(in: header, range: NSRange(header.startIndex..., in: header)),
						let effectiveVersionRange = Range(match.range(at: 0), in: header)
					{
						header.replaceSubrange(effectiveVersionRange, with: "")
					}

					let versionRange = header.range(of: swiftVersionResult.value!)!
					header.replaceSubrange(versionRange, with: version)

					try! header.write(to: swiftHeaderURL, atomically: true, encoding: header.fastestEncoding)
				}

				func removeHeader(
					_ frameworkName: String,
					forPlatformName platformName: String,
					inDirectory buildDirectoryURL: URL)
				{
					let platformURL = buildDirectoryURL.appendingPathComponent(platformName, isDirectory: true)
					let frameworkURL = platformURL.appendingPathComponent("\(frameworkName).framework", isDirectory: false)
					let swiftHeaderURL = frameworkURL.swiftHeaderURL()!

					try! FileManager.default.removeItem(at: swiftHeaderURL)
				}

				func removeDsym(
					_ frameworkName: String,
					forPlatformName platformName: String,
					inDirectory buildDirectoryURL: URL) -> Bool
				{
					let platformURL = buildDirectoryURL.appendingPathComponent(platformName, isDirectory: true)
					let dSYMURL = platformURL
						.appendingPathComponent("\(frameworkName).framework.dSYM", isDirectory: true)

					do {
						try FileManager.default.removeItem(at: dSYMURL)
						return true
					}
					catch {
						return false
					}
				}

				it("should not rebuild cached frameworks unless instructed to ignore cached builds") {
					let expected = ["TestFramework3_Mac", "TestFramework2_Mac", "TestFramework1_Mac"]

					let result1 = buildDependencyTest(platforms: [.macOS])
					expect(result1) == expected

					let result2 = buildDependencyTest(platforms: [.macOS])
					expect(result2) == []

					let result3 = buildDependencyTest(platforms: [.macOS], cacheBuilds: false)
					expect(result3) == expected
				}

				it("should rebuild cached frameworks (and dependencies) whose hash does not match the version file") {
					let expected = ["TestFramework3_Mac", "TestFramework2_Mac", "TestFramework1_Mac"]

					let result1 = buildDependencyTest(platforms: [.macOS])
					expect(result1) == expected

					overwriteFramework("TestFramework3", type: .dynamic, forPlatformName: "Mac", inDirectory: buildDirectoryURL)

					let result2 = buildDependencyTest(platforms: [.macOS])
					expect(result2) == expected
				}

				it("should rebuild cached frameworks (and dependencies) whose version does not match the version file") {
					let expected = ["TestFramework3_Mac", "TestFramework2_Mac", "TestFramework1_Mac"]

					let result1 = buildDependencyTest(platforms: [.macOS])
					expect(result1) == expected

					let preludeVersionFileURL = buildDirectoryURL.appendingPathComponent(".TestFramework3.version", isDirectory: false)
					let preludeVersionFilePath = preludeVersionFileURL.path

					let json = try! String(contentsOf: preludeVersionFileURL, encoding: .utf8)
					let modifiedJson = json.replacingOccurrences(of: "\"commitish\" : \"v1.0\"", with: "\"commitish\" : \"v1.1\"")
					_ = try! modifiedJson.write(toFile: preludeVersionFilePath, atomically: true, encoding: .utf8)

					let result2 = buildDependencyTest(platforms: [.macOS])
					expect(result2) == expected
				}

				it("should rebuild cached frameworks (and dependencies) whose swift version does not match the local swift version") {
					let expected = ["TestFramework3_Mac", "TestFramework2_Mac", "TestFramework1_Mac"]

					let result1 = buildDependencyTest(platforms: [.macOS])
					expect(result1) == expected

					overwriteSwiftVersion("TestFramework3",
										  forPlatformName: "Mac",
										  inDirectory: buildDirectoryURL,
										  withVersion: "1.0 (swiftlang-000.0.1 clang-000.0.0.1)")

					let allDSymsRemoved = ["TestFramework3_Mac", "TestFramework2_Mac"] // TestFramework1 is static; doesn't produce a dSYM
						.compactMap { removeDsym($0.dropLast(4).description, forPlatformName: "Mac", inDirectory: buildDirectoryURL) }
						.reduce(true) { acc, next in return  acc && next }
					expect(allDSymsRemoved) == true

					let result2 = buildDependencyTest(platforms: [.macOS])
					expect(result2) == expected
				}

				it("should not rebuild cached frameworks unnecessarily") {
					let expected = ["TestFramework3_Mac", "TestFramework2_Mac", "TestFramework1_Mac"]

					let result1 = buildDependencyTest(platforms: [.macOS])
					expect(result1) == expected

					overwriteFramework("TestFramework2", type: .dynamic, forPlatformName: "Mac", inDirectory: buildDirectoryURL)

					let result2 = buildDependencyTest(platforms: [.macOS])
					expect(result2) == ["TestFramework2_Mac", "TestFramework1_Mac"]
				}

				it("should not rebuild cached frameworks (and dependencies) unnecessarily based on dSYMs") {
					let expected = ["TestFramework3_Mac", "TestFramework2_Mac", "TestFramework1_Mac"]

					let result1 = buildDependencyTest(platforms: [.macOS])
					expect(result1) == expected

					// Remove one header, this should trigger cheking the dSYM instead
					removeHeader("TestFramework3",
										  forPlatformName: "Mac",
										  inDirectory: buildDirectoryURL)

					let result2 = buildDependencyTest(platforms: [.macOS])
					expect(result2) == []
				}

				it("should rebuild a framework for all platforms even a cached framework is invalid for only a single platform") {
					let macOSexpected = ["TestFramework3_Mac", "TestFramework2_Mac", "TestFramework1_Mac"]
					let iOSExpected = ["TestFramework3_iOS", "TestFramework2_iOS", "TestFramework1_iOS"]

					let result1 = buildDependencyTest()
					expect(result1.filter { $0.contains("Mac") }) == macOSexpected
					expect(result1.filter { $0.contains("iOS") }) == iOSExpected
					expect(Set(result1)) == Set<String>(macOSexpected + iOSExpected)

					overwriteFramework("TestFramework1", type: .static, forPlatformName: "Mac", inDirectory: buildDirectoryURL)

					let result2 = buildDependencyTest()
					expect(result2.filter { $0.contains("Mac") }) == ["TestFramework1_Mac"]
					expect(result2.filter { $0.contains("iOS") }) == ["TestFramework1_iOS"]
				}

				it("should create and read a version file for a project with no shared schemes") {
					let result = buildNoSharedSchemesTest(platforms: [.iOS])
					expect(result) == ["TestFramework1_iOS"]

					let result2 = buildNoSharedSchemesTest(platforms: [.iOS])
					expect(result2) == []

					// TestFramework2 has no shared schemes, but invalidating its version file should result in its dependencies (TestFramework1) being rebuilt
					let framework2VersionFileURL = noSharedSchemesBuildDirectoryURL
						.appendingPathComponent(".TestFramework2.version", isDirectory: false)
					let framework2VersionFilePath = framework2VersionFileURL.path

					let json = try! String(contentsOf: framework2VersionFileURL, encoding: .utf8)
					let modifiedJson = json.replacingOccurrences(of: "\"commitish\" : \"v1.0\"", with: "\"commitish\" : \"v1.1\"")
					_ = try! modifiedJson.write(toFile: framework2VersionFilePath, atomically: true, encoding: .utf8)

					let result3 = buildNoSharedSchemesTest(platforms: [.iOS])
					expect(result3) == ["TestFramework1_iOS"]
				}
			}
		}

		describe("loadCombinedCartfile") {
			it("should load a combined Cartfile when only a Cartfile is present") {
				let directoryURL = Bundle(for: type(of: self)).url(forResource: "CartfileOnly", withExtension: nil)!
				let result = Project(directoryURL: directoryURL).loadCombinedCartfile().single()
				expect(result).notTo(beNil())
				expect(result?.value).notTo(beNil())

				let dependencies = result?.value?.dependencies
				expect(dependencies?.count) == 1
				expect(dependencies?.keys.first?.name) == "Carthage"
			}

			it("should load a combined Cartfile when only a Cartfile.private is present") {
				let directoryURL = Bundle(for: type(of: self)).url(forResource: "CartfilePrivateOnly", withExtension: nil)!
				let result = Project(directoryURL: directoryURL).loadCombinedCartfile().single()
				expect(result).notTo(beNil())
				expect(result?.value).notTo(beNil())

				let dependencies = result?.value?.dependencies
				expect(dependencies?.count) == 1
				expect(dependencies?.keys.first?.name) == "Carthage"
			}

			it("should detect duplicate dependencies across Cartfile and Cartfile.private") {
				let directoryURL = Bundle(for: type(of: self)).url(forResource: "DuplicateDependencies", withExtension: nil)!
				let result = Project(directoryURL: directoryURL).loadCombinedCartfile().single()
				expect(result).notTo(beNil())

				let resultError = result?.error
				expect(resultError).notTo(beNil())

				let makeDependency: (String, String, [String]) -> DuplicateDependency = { repoOwner, repoName, locations in
					let dependency = Dependency.gitHub(.dotCom, Repository(owner: repoOwner, name: repoName))
					return DuplicateDependency(dependency: dependency, locations: locations)
				}

				let locations = ["\(Constants.Project.cartfilePath)", "\(Constants.Project.privateCartfilePath)"]

				let expectedError = CarthageError.duplicateDependencies([
					makeDependency("1", "1", locations),
					makeDependency("3", "3", locations),
					makeDependency("5", "5", locations),
				])

				expect(resultError) == expectedError
			}

			it("should error when neither a Cartfile nor a Cartfile.private exists") {
				let directoryURL = Bundle(for: type(of: self)).url(forResource: "NoCartfile", withExtension: nil)!
				let result = Project(directoryURL: directoryURL).loadCombinedCartfile().single()
				expect(result).notTo(beNil())

				if case let .readFailed(_, underlyingError)? = result?.error {
					expect(underlyingError?.domain) == NSCocoaErrorDomain
					expect(underlyingError?.code) == NSFileReadNoSuchFileError
				} else {
					fail()
				}
			}
		}

		describe("cloneOrFetchProject") {
			// https://github.com/Carthage/Carthage/issues/1191
			let temporaryPath = (NSTemporaryDirectory() as NSString).appendingPathComponent(ProcessInfo.processInfo.globallyUniqueString)
			let temporaryURL = URL(fileURLWithPath: temporaryPath, isDirectory: true)
			let repositoryURL = temporaryURL.appendingPathComponent("carthage1191", isDirectory: true)
			let cacheDirectoryURL = temporaryURL.appendingPathComponent("cache", isDirectory: true)
			let dependency = Dependency.git(GitURL(repositoryURL.absoluteString))

			func initRepository() {
				expect { try FileManager
					.default
					.createDirectory(atPath: repositoryURL.path, withIntermediateDirectories: true)
				}
				.notTo(throwError())
				_ = launchGitTask([ "init" ], repositoryFileURL: repositoryURL).wait()
			}

			@discardableResult
			func addCommit() -> String? {
				_ = launchGitTask([ "-c",
								"commit.gpgsign=false",
								"commit",
								"--allow-empty",
								"-m \"Empty commit\""
								],
								repositoryFileURL: repositoryURL)
					.wait()
				return launchGitTask([ "rev-parse", "--short", "HEAD" ], repositoryFileURL: repositoryURL)
					.single()?
					.value?
					.trimmingCharacters(in: .newlines)
			}

			func cloneOrFetch(commitish: String? = nil) -> SignalProducer<(ProjectEvent?, URL), CarthageError> {
				return CarthageKit
					.cloneOrFetch(dependency: dependency,
								  preferHTTPS: false,
								  destinationURL: cacheDirectoryURL,
								  commitish: commitish)
			}

			func assertProjectEvent(commitish: String? = nil, clearFetchTime: Bool = true, action: @escaping (ProjectEvent?) -> Void) {
				waitUntil { done in
					if clearFetchTime {
						FetchCache.clearFetchTimes()
					}
					cloneOrFetch(commitish: commitish).start(Signal.Observer(
						value: { event, _ in action(event) },
						completed: done
					))
				}
			}

			beforeEach {
				expect { try FileManager
					.default
					.createDirectory(atPath: temporaryURL.path, withIntermediateDirectories: true)
				}
				.notTo(throwError())
				initRepository()
			}

			afterEach {
				_ = try? FileManager.default.removeItem(at: temporaryURL)
			}

			it("should clone a project if it is not cloned yet") {
				assertProjectEvent { expect($0?.isCloning) == true }
			}

			it("should fetch a project if no commitish is given") {
				// Clone first
				expect(cloneOrFetch().wait().error).to(beNil())

				assertProjectEvent { expect($0?.isFetching) == true }
			}

			it("should fetch a project if the given commitish does not exist in the cloned repository") {
				// Clone first
				expect(addCommit()).toNot(beNil())
				expect(cloneOrFetch().wait().error).to(beNil())

				guard let commitish = addCommit() else {
					fail("Failed to add commit")
					return
				}

				assertProjectEvent(commitish: commitish) { expect($0?.isFetching) == true }
			}

			it("should fetch a project if the given commitish exists but that is a reference") {
				// Clone first
				expect(addCommit()).toNot(beNil())
				expect(cloneOrFetch().wait().error).to(beNil())

				expect(addCommit()).toNot(beNil())

				assertProjectEvent(commitish: "master") { expect($0?.isFetching) == true }
			}

			it("should not fetch a project if the given commitish exists but that is not a reference") {
				// Clone first
				guard let commitish = addCommit() else {
					fail("Failed to add commit")
					return
				}
				expect(cloneOrFetch().wait().error).to(beNil())

				expect(addCommit()).toNot(beNil())

				assertProjectEvent(commitish: commitish) { expect($0).to(beNil()) }
			}

			it("should not fetch twice in a row, even if no commitish is given") {
				// Clone first
				expect(cloneOrFetch().wait().error).to(beNil())

				assertProjectEvent { expect($0?.isFetching) == true }
				assertProjectEvent(clearFetchTime: false) { expect($0).to(beNil()) }
			}
		}

		describe("downloadBinaryFrameworkDefinition") {
			var project: Project!
			let testDefinitionURL = Bundle(for: type(of: self)).url(forResource: "BinaryOnly/successful", withExtension: "json")!

			beforeEach {
				project = Project(directoryURL: URL(string: "file:///var/empty/fake")!)
			}

			it("should return definition") {
				let binary = BinaryURL(url: testDefinitionURL, resolvedDescription: testDefinitionURL.description)
				let actualDefinition = project.downloadBinaryFrameworkDefinition(binary: binary).first()?.value

				let expectedBinaryProject = BinaryProject(versions: [
					PinnedVersion("1.0"): URL(string: "https://my.domain.com/release/1.0.0/framework.zip")!,
					PinnedVersion("1.0.1"): URL(string: "https://my.domain.com/release/1.0.1/framework.zip")!,
				])
				expect(actualDefinition) == expectedBinaryProject
			}

			it("should return read failed if unable to download") {
				let url = URL(string: "file:///thisfiledoesnotexist.json")!
				let binary = BinaryURL(url: url, resolvedDescription: testDefinitionURL.description)
				let actualError = project.downloadBinaryFrameworkDefinition(binary: binary).first()?.error

				switch actualError {
				case .some(.readFailed):
					break

				default:
					fail("expected read failed error")
				}
			}

			it("should return an invalid binary JSON error if unable to parse file") {
				let invalidDependencyURL = Bundle(for: type(of: self)).url(forResource: "BinaryOnly/invalid", withExtension: "json")!
				let binary = BinaryURL(url: invalidDependencyURL, resolvedDescription: invalidDependencyURL.description)

				let actualError = project.downloadBinaryFrameworkDefinition(binary: binary).first()?.error

				switch actualError {
				case .some(CarthageError.invalidBinaryJSON(invalidDependencyURL, BinaryJSONError.invalidJSON)):
					break

				default:
					fail("expected invalid binary JSON error")
				}
			}

			it("should broadcast downloading framework definition event") {
				var events = [ProjectEvent]()
				project.projectEvents.observeValues { events.append($0) }

				let binary = BinaryURL(url: testDefinitionURL, resolvedDescription: testDefinitionURL.description)
				_ = project.downloadBinaryFrameworkDefinition(binary: binary).first()

				expect(events) == [.downloadingBinaryFrameworkDefinition(.binary(binary), testDefinitionURL)]
			}
		}

		describe("outdated dependencies") {
			it("should return return available updates for outdated dependencies") {
				var db: DB = [
					github1: [
						.v1_0_0: [:]
					],
					github2: [
						.v1_0_0: [:],
						.v1_1_0: [:],
						.v2_0_0: [:]
					],
					github3: [
						.v1_0_0: [:],
						.v1_1_0: [:],
						.v1_2_0: [:],
						.v2_0_0: [:],
						.v2_0_1: [:]
					],
					github4: [
						.v1_0_0: [:],
						.v1_2_0: [:],
						.v3_0_0_beta_1: [:],
						.v3_0_0: [:]
					],
					github5: [
						.v1_0_0: [:]
					],
					github6: [
						.v1_0_0: [:]
					]
				]
				let currentSHA = "2ea246ae4573538886ffb946d70d141583443734"
				let nextSHA = "809b8eb20f4b6b9e805b62de3084fbc7fcde54cc"
				db.references = [
					github3: [
						"2.0": PinnedVersion("v2.0.1")
					],
					github4: [
						"2.0": PinnedVersion("v2.0.1")
					],
					github5: [
						"development": PinnedVersion(currentSHA)
					],
					github6: [
						"development": PinnedVersion(nextSHA)
					]
				]
				let directoryURL = Bundle(for: type(of: self)).url(forResource: "OutdatedDependencies", withExtension: nil)!
				let project = Project(directoryURL: directoryURL)

				let result = project.outdatedDependencies(false, useNewResolver: false, resolver: db.resolver()).single()
				expect(result).notTo(beNil())
				expect(result!.error).to(beNil())
				expect(result!.value!).notTo(beNil())

				let outdatedDependencies = result!.value!.reduce(into: [:], { (result, next) in
					result[next.0] = (next.1, next.2, next.3)
				})

				// Github 1 has no updates available
				expect(outdatedDependencies[github1]).to(beNil())

				// Github 2 is currently at 1.0.0, can be updated to the latest version which is 2.0.0
				// Github 2 has no constraint in the Cartfile
				expect(outdatedDependencies[github2]!.0) == PinnedVersion("v1.0.0")
				expect(outdatedDependencies[github2]!.1) == PinnedVersion("v2.0.0")
				expect(outdatedDependencies[github2]!.2) == PinnedVersion("v2.0.0")

				// Github 3 is currently at 2.0.0, latest is 2.0.1, to which it can be updated
				// Github 3 has a constraint in the Cartfile
				expect(outdatedDependencies[github3]!.0) == PinnedVersion("v2.0.0")
				expect(outdatedDependencies[github3]!.1) == PinnedVersion("v2.0.1")
				expect(outdatedDependencies[github3]!.2) == PinnedVersion("v2.0.1")

				// Github 4 is currently at 2.0.0, latest is 3.0.0, but it can only be updated to 2.0.1
				expect(outdatedDependencies[github4]!.0) == PinnedVersion("v2.0.0")
				expect(outdatedDependencies[github4]!.1) == PinnedVersion("v2.0.1")
				expect(outdatedDependencies[github4]!.2) == PinnedVersion("v3.0.0")

				// Github 5 is pinned to a branch and is already at the most recent commit, so it should not be displayed
				expect(outdatedDependencies[github5]).to(beNil())

				// Github 6 is pinned ot a branch which has new commits, so it should be displayed
				expect(outdatedDependencies[github6]!.0) == PinnedVersion(currentSHA)
				expect(outdatedDependencies[github6]!.1) == PinnedVersion(nextSHA)
				expect(outdatedDependencies[github6]!.2) == PinnedVersion("v1.0.0")
			}
		}

		describe("platformForFramework") {
			let testStaticFrameworkURL = Bundle(for: type(of: self)).url(forResource: "Alamofire.framework", withExtension: nil)!
			// Checks the framework's executable binary, not the Info.plist.
			// The Info.plist is missing from Alamofire's bundle on purpose.
			it("should check the framework's executable binary and produce a platform") {
				let actualPlatform = platformForFramework(testStaticFrameworkURL).first()?.value
				expect(actualPlatform) == .iOS
			}
		}

		describe("transitiveDependencies") {
			it("should find the correct dependencies") {
				let cartfile = """
				github "Alamofire/Alamofire" "4.6.0"
				github "CocoaLumberjack/CocoaLumberjack" "3.4.1"
				github "Moya/Moya" "10.0.2"
				github "ReactiveCocoa/ReactiveSwift" "2.0.1"
				github "ReactiveX/RxSwift" "4.1.2"
				github "antitypical/Result" "3.2.4"
				github "yapstudios/YapDatabase" "3.0.2"
				"""

				let resolvedCartfile = ResolvedCartfile.from(string: cartfile)
				let project = Project(directoryURL: URL(string: "file:///var/empty/fake")!)

				let result = project.transitiveDependencies(["Moya"], resolvedCartfile: resolvedCartfile.value!).single()

				expect(result?.value).to(contain("Alamofire"))
				expect(result?.value).to(contain("ReactiveSwift"))
				expect(result?.value).to(contain("Result"))
				expect(result?.value).to(contain("RxSwift"))
				expect(result?.value?.count) == 4
			}
		}

		describe("frameworksInDirectory") {
			it("should find all carthage compatible framework bundles and exclude improper ones") {
				let directoryURL = Bundle(for: type(of: self)).url(forResource: "FilterBogusFrameworks", withExtension: nil)!

				let result = CarthageKit.frameworksInDirectory(directoryURL).collect().single()
				expect(result?.value?.count) == 3
			}
		}
	}
}

extension ProjectEvent {
	fileprivate var isCloning: Bool {
		if case .cloning = self {
			return true
		}
		return false
	}

	fileprivate var isFetching: Bool {
		if case .fetching = self {
			return true
		}
		return false
	}
}

private func ==<A: Equatable, B: Equatable>(lhs: [(A, B)], rhs: [(A, B)]) -> Bool {
	guard lhs.count == rhs.count else { return false }
	for (lhs, rhs) in zip(lhs, rhs) {
		guard lhs == rhs else { return false }
	}
	return true
}<|MERGE_RESOLUTION|>--- conflicted
+++ resolved
@@ -19,14 +19,7 @@
 			let noSharedSchemesDirectoryURL = Bundle(for: type(of: self)).url(forResource: "NoSharedSchemesTest", withExtension: nil)!
 			let noSharedSchemesBuildDirectoryURL = noSharedSchemesDirectoryURL.appendingPathComponent(Constants.binariesFolderPath)
 
-<<<<<<< HEAD
-			func build(directoryURL url: URL,
-					   platforms: Set<Platform> = [],
-					   cacheBuilds: Bool = true,
-					   dependenciesToBuild: [String]? = nil) -> [String] {
-=======
 			func build(directoryURL url: URL, platforms: Set<SDK>? = nil, cacheBuilds: Bool = true, dependenciesToBuild: [String]? = nil) -> [String] {
->>>>>>> 0d324cbd
 				let project = Project(directoryURL: url)
 				let buildOptions = BuildOptions(configuration: "Debug", platforms: platforms, cacheBuilds: cacheBuilds)
 				let result = project
@@ -43,31 +36,12 @@
 				return result.value!.map { $0.name }
 			}
 
-<<<<<<< HEAD
-			func buildDependencyTest(platforms: Set<Platform> = [],
-									 cacheBuilds: Bool = true,
-									 dependenciesToBuild: [String]? = nil) -> [String] {
-				return build(directoryURL: directoryURL,
-							 platforms: platforms,
-							 cacheBuilds: cacheBuilds,
-							 dependenciesToBuild: dependenciesToBuild)
-			}
-
-			func buildNoSharedSchemesTest(platforms: Set<Platform> = [],
-										  cacheBuilds: Bool = true,
-										  dependenciesToBuild: [String]? = nil) -> [String] {
-				return build(directoryURL: noSharedSchemesDirectoryURL,
-							 platforms: platforms,
-							 cacheBuilds: cacheBuilds,
-							 dependenciesToBuild: dependenciesToBuild)
-=======
 			func buildDependencyTest(platforms: Set<SDK>? = nil, cacheBuilds: Bool = true, dependenciesToBuild: [String]? = nil) -> [String] {
 				return build(directoryURL: directoryURL, platforms: platforms, cacheBuilds: cacheBuilds, dependenciesToBuild: dependenciesToBuild)
 			}
 
 			func buildNoSharedSchemesTest(platforms: Set<SDK>? = nil, cacheBuilds: Bool = true, dependenciesToBuild: [String]? = nil) -> [String] {
 				return build(directoryURL: noSharedSchemesDirectoryURL, platforms: platforms, cacheBuilds: cacheBuilds, dependenciesToBuild: dependenciesToBuild)
->>>>>>> 0d324cbd
 			}
 
 			beforeEach {

--- conflicted
+++ resolved
@@ -216,37 +216,15 @@
 	}
 }
 
-<<<<<<< HEAD
-/// Represents credentials suitable for logging in to GitHub.com.
-internal struct GitHubCredentials {
-	let username: String
-	let password: String
-
-	/// Returns the credentials encoded into a value suitable for the
-	/// `Authorization` HTTP header.
-	var authorizationHeaderValue: String {
-		let data = "\(username):\(password)".dataUsingEncoding(NSUTF8StringEncoding)!
-		let encodedString = data.base64EncodedStringWithOptions(nil)
-		return "Basic \(encodedString)"
-	}
-
-	/// Attempts to load credentials from the Git credential store.
-	static func loadFromGit(verbose: Bool) -> SignalProducer<GitHubCredentials?, CarthageError> {
-		let data = "url=https://github.com".dataUsingEncoding(NSUTF8StringEncoding)!
-
-		return launchGitTask([ "credential", "fill" ], verbose, standardInput: SignalProducer(value: data), environment: ["GIT_TERMINAL_PROMPT": "0"])
-			|> flatMap(.Concat) { string -> SignalProducer<String, CarthageError> in
-				return string.linesProducer |> promoteErrors(CarthageError.self)
-=======
 private typealias BasicGitHubCredentials = (String, String)
 
-private func loadCredentialsFromGit() -> SignalProducer<BasicGitHubCredentials?, CarthageError> {
+private func loadCredentialsFromGit(verbose: Bool) -> SignalProducer<BasicGitHubCredentials?, CarthageError> {
 	let data = "url=https://github.com".dataUsingEncoding(NSUTF8StringEncoding)!
 	
 	var environment = NSProcessInfo.processInfo().environment as! [String: String]
 	environment["GIT_TERMINAL_PROMPT"] = "0"
 	
-	return launchGitTask([ "credential", "fill" ], standardInput: SignalProducer(value: data), environment: environment)
+	return launchGitTask([ "credential", "fill" ], verbose, standardInput: SignalProducer(value: data), environment: environment)
 		|> flatMap(.Concat) { string -> SignalProducer<String, CarthageError> in
 			return string.linesProducer |> promoteErrors(CarthageError.self)
 		}
@@ -257,7 +235,6 @@
 				let value = parts[1]
 				
 				values[key] = value
->>>>>>> ad8740fa
 			}
 			
 			return values
@@ -275,12 +252,12 @@
 }
 
 
-internal func loadGitHubAuthorization() -> SignalProducer<String?, CarthageError> {
+internal func loadGitHubAuthorization(verbose: Bool) -> SignalProducer<String?, CarthageError> {
 	let environment = NSProcessInfo.processInfo().environment
 	if let accessToken = environment["GITHUB_ACCESS_TOKEN"] as? String {
 		return SignalProducer(value: "token \(accessToken)")
 	} else {
-		return loadCredentialsFromGit() |> map { maybeCredentials in
+		return loadCredentialsFromGit(verbose) |> map { maybeCredentials in
 			maybeCredentials.map { (username, password) in
 				let data = "\(username):\(password)".dataUsingEncoding(NSUTF8StringEncoding)!
 				let encodedString = data.base64EncodedStringWithOptions(nil)

--- conflicted
+++ resolved
@@ -1122,24 +1122,6 @@
 				let derivedDataVersioned = derivedDataPerDependency.appendingPathComponent(version.commitish, isDirectory: true)
 				options.derivedDataPath = derivedDataVersioned.resolvingSymlinksInPath().path
 
-<<<<<<< HEAD
-				return self.generateSwiftPackageManagerXcodeProjectIfAvailable(forDependencyAt: dependencyPath)
-					.flatMap(.concat) { _ in
-						build(dependency: dependency, version: version, self.directoryURL, withOptions: options, sdkFilter: sdkFilter)
-					}
-					.map { producer in
-						return producer.flatMapError { error in
-							switch error {
-							case .noSharedFrameworkSchemes:
-								// Log that building the dependency is being skipped,
-								// not to error out with `.noSharedFrameworkSchemes`
-								// to continue building other dependencies.
-								self._projectEventsObserver.send(value: .skippedBuilding(dependency, error.description))
-								return .empty
-
-							default:
-								return SignalProducer(error: error)
-=======
 				return self.symlinkBuildPathIfNeeded(for: dependency, version: version)
 					.then(build(dependency: dependency, version: version, self.directoryURL, withOptions: options, sdkFilter: sdkFilter))
 					.flatMapError { error -> BuildSchemeProducer in
@@ -1159,7 +1141,6 @@
 																	 buildProducts: [],
 																	 rootDirectoryURL: self.directoryURL)
 									.then(BuildSchemeProducer.empty)
->>>>>>> 784cd382
 							}
 							return .empty
 

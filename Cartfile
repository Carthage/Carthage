--- conflicted
+++ resolved
@@ -1,11 +1,6 @@
 github "Carthage/ReactiveTask" ~> 0.10.3
 github "Carthage/Commandant" ~> 0.10.1
 github "jdhealy/PrettyColors" ~> 3.0.2
-<<<<<<< HEAD
 github "ReactiveCocoa/ReactiveCocoa" ~> 4.2.2
 github "mdiep/Tentacle" ~> 0.4
-=======
-github "ReactiveCocoa/ReactiveCocoa" ~> 4.1
-github "mdiep/Tentacle" ~> 0.3
-github "krzyzanowskim/CryptoSwift" ~> 0.3.1
->>>>>>> ed12808e
+github "krzyzanowskim/CryptoSwift" ~> 0.3.1
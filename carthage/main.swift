//
//  main.swift
//  Carthage
//
//  Created by Justin Spahr-Summers on 2014-10-10.
//  Copyright (c) 2014 Carthage. All rights reserved.
//

import Foundation
import LlamaKit

<<<<<<< HEAD
let commands : [CommandType] = [
	HelpCommand(),
	CheckoutCommand(),
=======
// Hopefully this will be built into the standard library someday.
func combineDictionaries<K, V>(lhs: [K: V], rhs: [K: V]) -> [K: V] {
	var result = lhs
	for (key, value) in rhs {
		result.updateValue(value, forKey: key)
	}
	return result
}

let commandTypes = [
	HelpCommand.self
>>>>>>> 6a7477b7
]

let commands = commandTypes.map { [$0.verb: $0] }.reduce([:], combine: combineDictionaries)
var arguments = Process.arguments

assert(arguments.count >= 1)
arguments.removeAtIndex(0)
<<<<<<< HEAD
if arguments.count == 0 {
	arguments.append(HelpCommand().verb)
}
=======
>>>>>>> 6a7477b7

let verb = arguments.first ?? HelpCommand.verb
let args = (arguments.count > 0 ? dropFirst(arguments) : [])

<<<<<<< HEAD
if let match = find(commands.map { $0.verb }, verb) {
	arguments.removeAtIndex(0)
	command = commands[match]
} else {
	println("Unrecognized command: \(verb)")
	command = HelpCommand()
}

let result = command!.run(arguments)
=======
let result = commands[verb]?(args).run()

>>>>>>> 6a7477b7
switch result {
case .Some(.Success):
	exit(EXIT_SUCCESS)

case let .Some(.Failure(error)):
	fputs("Error executing command \(verb): \(error)", stderr)
	exit(EXIT_FAILURE)

case .None:
	fputs("Unrecognized command: '\(verb)'. See `carthage help`.", stderr)
	exit(EXIT_FAILURE)
}<|MERGE_RESOLUTION|>--- conflicted
+++ resolved
@@ -9,11 +9,6 @@
 import Foundation
 import LlamaKit
 
-<<<<<<< HEAD
-let commands : [CommandType] = [
-	HelpCommand(),
-	CheckoutCommand(),
-=======
 // Hopefully this will be built into the standard library someday.
 func combineDictionaries<K, V>(lhs: [K: V], rhs: [K: V]) -> [K: V] {
 	var result = lhs
@@ -25,7 +20,7 @@
 
 let commandTypes = [
 	HelpCommand.self
->>>>>>> 6a7477b7
+	CheckoutCommand.self
 ]
 
 let commands = commandTypes.map { [$0.verb: $0] }.reduce([:], combine: combineDictionaries)
@@ -33,30 +28,12 @@
 
 assert(arguments.count >= 1)
 arguments.removeAtIndex(0)
-<<<<<<< HEAD
-if arguments.count == 0 {
-	arguments.append(HelpCommand().verb)
-}
-=======
->>>>>>> 6a7477b7
 
 let verb = arguments.first ?? HelpCommand.verb
 let args = (arguments.count > 0 ? dropFirst(arguments) : [])
 
-<<<<<<< HEAD
-if let match = find(commands.map { $0.verb }, verb) {
-	arguments.removeAtIndex(0)
-	command = commands[match]
-} else {
-	println("Unrecognized command: \(verb)")
-	command = HelpCommand()
-}
-
-let result = command!.run(arguments)
-=======
 let result = commands[verb]?(args).run()
 
->>>>>>> 6a7477b7
 switch result {
 case .Some(.Success):
 	exit(EXIT_SUCCESS)

--- conflicted
+++ resolved
@@ -60,7 +60,6 @@
 	/// exist for each).
 	private func nodePermutationsForCartfile(cartfile: Cartfile) -> ColdSignal<[DependencyNode]> {
 		let nodeSignals = cartfile.dependencies.map { dependency -> ColdSignal<DependencyNode> in
-<<<<<<< HEAD
 			let allowedVersions: ColdSignal<PinnedVersion> = {
 				switch dependency.version {
 				case let .GitReference(refName):
@@ -68,24 +67,20 @@
 
 				default:
 					return self.versionsForDependency(dependency.project)
+						.reduce(initial: []) { $0 + [ $1 ] }
+						.map { nodes -> ColdSignal<PinnedVersion> in
+							if nodes.isEmpty {
+								return .error(CarthageError.TaggedVersionNotFound(dependency.project).error)
+							} else {
+								return .fromValues(nodes)
+							}
+						}
+						.merge(identity)
 						.filter { dependency.version.satisfiedBy($0) }
 				}
 			}()
 
 			return allowedVersions
-=======
-			return self.versionsForDependency(dependency.project)
-				.reduce(initial: []) { $0 + [ $1 ] }
-				.map { nodes -> ColdSignal<SemanticVersion> in
-					if nodes.isEmpty {
-						return .error(CarthageError.TaggedVersionNotFound(dependency.project).error)
-					} else {
-						return .fromValues(nodes)
-					}
-				}
-				.merge(identity)
-				.filter { dependency.version.satisfiedBy($0) }
->>>>>>> 0474b349
 				.map { DependencyNode(project: dependency.project, proposedVersion: $0, versionSpecifier: dependency.version) }
 				.reduce(initial: []) { $0 + [ $1 ] }
 				.map(sorted)

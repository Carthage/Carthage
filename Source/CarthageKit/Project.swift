//
//  Project.swift
//  Carthage
//
//  Created by Alan Rogers on 12/10/2014.
//  Copyright (c) 2014 Carthage. All rights reserved.
//

import Foundation
import Result
import ReactiveSwift
import Tentacle
import XCDBLD
import ReactiveTask

/// Carthage's bundle identifier.
public let CarthageKitBundleIdentifier = Bundle(for: Project.self).bundleIdentifier!

/// The fallback dependencies URL to be used in case
/// the intended ~/Library/Caches/org.carthage.CarthageKit cannot
/// be found or created.
private let fallbackDependenciesURL: URL = {
	let homePath: String
	if let homeEnvValue = ProcessInfo.processInfo.environment["HOME"] {
		homePath = (homeEnvValue as NSString).appendingPathComponent(".carthage")
	} else {
		homePath = ("~/.carthage" as NSString).expandingTildeInPath
	}
	return URL(fileURLWithPath: homePath, isDirectory:true)
}()

/// ~/Library/Caches/org.carthage.CarthageKit/
private let CarthageUserCachesURL: URL = {
	let fileManager = FileManager.default

	let urlResult: Result<URL, NSError> = `try` { (error: NSErrorPointer) -> URL? in
		return try? fileManager.url(for: .cachesDirectory, in: .userDomainMask, appropriateFor: nil, create: true)
	}.flatMap { cachesURL in
		let dependenciesURL = cachesURL.appendingPathComponent(CarthageKitBundleIdentifier, isDirectory: true)
		let dependenciesPath = dependenciesURL.absoluteString

		if fileManager.fileExists(atPath: dependenciesPath, isDirectory:nil) {
			if fileManager.isWritableFile(atPath: dependenciesPath) {
				return Result(value: dependenciesURL)
			} else {
				let error = NSError(domain: CarthageKitBundleIdentifier, code: 0, userInfo: nil)
				return Result(error: error)
			}
		} else {
			return Result(attempt: {
				try fileManager.createDirectory(at: dependenciesURL, withIntermediateDirectories: true, attributes: [FileAttributeKey.posixPermissions.rawValue : 0o755])
				return dependenciesURL
			})
		}
	}

	switch urlResult {
	case let .success(url):
		_ = try? FileManager.default.removeItem(at: fallbackDependenciesURL)
		return url
	case let .failure(error):
		NSLog("Warning: No Caches directory could be found or created: \(error.localizedDescription). (\(error))")
		return fallbackDependenciesURL
	}
}()

/// The file URL to the directory in which downloaded release binaries will be
/// stored.
///
/// ~/Library/Caches/org.carthage.CarthageKit/binaries/
public let CarthageDependencyAssetsURL: URL = CarthageUserCachesURL.appendingPathComponent("binaries", isDirectory: true)

/// The file URL to the directory in which cloned dependencies will be stored.
///
/// ~/Library/Caches/org.carthage.CarthageKit/dependencies/
public let CarthageDependencyRepositoriesURL: URL = CarthageUserCachesURL.appendingPathComponent("dependencies", isDirectory: true)

/// The file URL to the directory in which per-dependency derived data
/// directories will be stored.
///
/// ~/Library/Caches/org.carthage.CarthageKit/DerivedData/
public let CarthageDependencyDerivedDataURL: URL = CarthageUserCachesURL.appendingPathComponent("DerivedData", isDirectory: true)

/// The relative path to a project's Cartfile.
public let CarthageProjectCartfilePath = "Cartfile"

/// The relative path to a project's Cartfile.private.
public let CarthageProjectPrivateCartfilePath = "Cartfile.private"

/// The relative path to a project's Cartfile.resolved.
public let CarthageProjectResolvedCartfilePath = "Cartfile.resolved"

/// The text that needs to exist in a GitHub Release asset's name, for it to be
/// tried as a binary framework.
public let CarthageProjectBinaryAssetPattern = ".framework"

/// MIME types allowed for GitHub Release assets, for them to be considered as
/// binary frameworks.
public let CarthageProjectBinaryAssetContentTypes = [
	"application/zip"
]

/// Describes an event occurring to or with a project.
public enum ProjectEvent {
	/// The project is beginning to clone.
	case cloning(ProjectIdentifier)

	/// The project is beginning a fetch.
	case fetching(ProjectIdentifier)

	/// The project is being checked out to the specified revision.
	case checkingOut(ProjectIdentifier, String)

	/// The project is downloading a binary-only framework definition.
	case downloadingBinaryFrameworkDefinition(ProjectIdentifier, URL)

	/// Any available binaries for the specified release of the project are
	/// being downloaded. This may still be followed by `CheckingOut` event if
	/// there weren't any viable binaries after all.
	case downloadingBinaries(ProjectIdentifier, String)

	/// Downloading any available binaries of the project is being skipped,
	/// because of a GitHub API request failure which is due to authentication
	/// or rate-limiting.
	case skippedDownloadingBinaries(ProjectIdentifier, String)

	/// Installing of a binary framework is being skipped because of an inability
	/// to verify that it was built with a compatible Swift version.
	case skippedInstallingBinaries(project: ProjectIdentifier, error: Error)

	/// Building the project is being skipped, since the project is not sharing
	/// any framework schemes.
	case skippedBuilding(ProjectIdentifier, String)

	/// Building the project is being skipped because it is cached.
	case skippedBuildingCached(ProjectIdentifier)

	/// Rebuilding a cached project because of a version file/framework mismatch.
	case rebuildingCached(ProjectIdentifier)

	/// Building an uncached project.
	case buildingUncached(ProjectIdentifier)
}

extension ProjectEvent: Equatable {
	public static func == (lhs: ProjectEvent, rhs: ProjectEvent) -> Bool {
		switch (lhs, rhs) {
		case let (.cloning(left), .cloning(right)):
			return left == right
		case let (.fetching(left), .fetching(right)):
			return left == right
		case let (.checkingOut(leftIdentifier, leftRevision), .checkingOut(rightIdentifier, rightRevision)):
			return leftIdentifier == rightIdentifier && leftRevision == rightRevision
		case let (.downloadingBinaryFrameworkDefinition(leftIdentifier, leftURL), .downloadingBinaryFrameworkDefinition(rightIdentifier, rightURL)):
			return leftIdentifier == rightIdentifier && leftURL == rightURL
		case let (.downloadingBinaries(leftIdentifier, leftRevision), .downloadingBinaries(rightIdentifier, rightRevision)):
			return leftIdentifier == rightIdentifier && leftRevision == rightRevision
		case let (.skippedDownloadingBinaries(leftIdentifier, leftRevision), .skippedDownloadingBinaries(rightIdentifier, rightRevision)):
			return leftIdentifier == rightIdentifier && leftRevision == rightRevision
		case let (.skippedBuilding(leftIdentifier, leftRevision), .skippedBuilding(rightIdentifier, rightRevision)):
			return leftIdentifier == rightIdentifier && leftRevision == rightRevision
		default:
			return false
		}
	}
}

/// Represents a project that is using Carthage.
public final class Project {
	/// File URL to the root directory of the project.
	public let directoryURL: URL

	/// The file URL to the project's Cartfile.
	public var cartfileURL: URL {
		return directoryURL.appendingPathComponent(CarthageProjectCartfilePath, isDirectory: false)
	}

	/// The file URL to the project's Cartfile.resolved.
	public var resolvedCartfileURL: URL {
		return directoryURL.appendingPathComponent(CarthageProjectResolvedCartfilePath, isDirectory: false)
	}

	/// Whether to prefer HTTPS for cloning (vs. SSH).
	public var preferHTTPS = true

	/// Whether to use submodules for dependencies, or just check out their
	/// working directories.
	public var useSubmodules = false

	/// Whether to download binaries for dependencies, or just check out their
	/// repositories.
	public var useBinaries = false

	/// Sends each event that occurs to a project underneath the receiver (or
	/// the receiver itself).
	public let projectEvents: Signal<ProjectEvent, NoError>
	private let _projectEventsObserver: Signal<ProjectEvent, NoError>.Observer

	public init(directoryURL: URL) {
		precondition(directoryURL.isFileURL)

		let (signal, observer) = Signal<ProjectEvent, NoError>.pipe()
		projectEvents = signal
		_projectEventsObserver = observer

		self.directoryURL = directoryURL
	}

	deinit {
		_projectEventsObserver.sendCompleted()
	}

	private typealias CachedVersions = [ProjectIdentifier: [PinnedVersion]]
	private typealias CachedBinaryProjects = [URL: BinaryProject]

	/// Caches versions to avoid expensive lookups, and unnecessary
	/// fetching/cloning.
	private var cachedVersions: CachedVersions = [:]
	private let cachedVersionsQueue = ProducerQueue(name: "org.carthage.CarthageKit.Project.cachedVersionsQueue")

	// Cache the binary project definitions in memory to avoid redownloading during carthage operation
	private var cachedBinaryProjects: CachedBinaryProjects = [:]
	private let cachedBinaryProjectsQueue = ProducerQueue(name: "org.carthage.CarthageKit.Project.cachedBinaryProjectsQueue")

	/// Attempts to load Cartfile or Cartfile.private from the given directory,
	/// merging their dependencies.
	public func loadCombinedCartfile() -> SignalProducer<Cartfile, CarthageError> {
		let cartfileURL = directoryURL.appendingPathComponent(CarthageProjectCartfilePath, isDirectory: false)
		let privateCartfileURL = directoryURL.appendingPathComponent(CarthageProjectPrivateCartfilePath, isDirectory: false)

		func isNoSuchFileError(_ error: CarthageError) -> Bool {
			switch error {
			case let .readFailed(_, underlyingError):
				if let underlyingError = underlyingError {
					return underlyingError.domain == NSCocoaErrorDomain && underlyingError.code == NSFileReadNoSuchFileError
				} else {
					return false
				}

			default:
				return false
			}
		}

		let cartfile = SignalProducer.attempt {
				return Cartfile.from(file: cartfileURL)
			}
			.flatMapError { error -> SignalProducer<Cartfile, CarthageError> in
				if isNoSuchFileError(error) && FileManager.default.fileExists(atPath: privateCartfileURL.path) {
					return SignalProducer(value: Cartfile())
				}

				return SignalProducer(error: error)
			}

		let privateCartfile = SignalProducer.attempt {
				return Cartfile.from(file: privateCartfileURL)
			}
			.flatMapError { error -> SignalProducer<Cartfile, CarthageError> in
				if isNoSuchFileError(error) {
					return SignalProducer(value: Cartfile())
				}

				return SignalProducer(error: error)
			}

		return SignalProducer.zip(cartfile, privateCartfile)
			.attemptMap { cartfile, privateCartfile -> Result<Cartfile, CarthageError> in
				var cartfile = cartfile

				let duplicateDeps = duplicateProjectsIn(cartfile, privateCartfile).map { DuplicateDependency(project: $0, locations: ["\(CarthageProjectCartfilePath)", "\(CarthageProjectPrivateCartfilePath)"]) }

				if duplicateDeps.isEmpty {
					cartfile.append(privateCartfile)
					return .success(cartfile)
				}

				return .failure(.duplicateDependencies(duplicateDeps))
			}
	}

	/// Reads the project's Cartfile.resolved.
	public func loadResolvedCartfile() -> SignalProducer<ResolvedCartfile, CarthageError> {
		return SignalProducer.attempt {
			do {
				let resolvedCartfileContents = try String(contentsOf: self.resolvedCartfileURL, encoding: .utf8)
				return ResolvedCartfile.from(string: resolvedCartfileContents)
			} catch let error as NSError {
				return .failure(.readFailed(self.resolvedCartfileURL, error))
			}
		}
	}

	/// Writes the given Cartfile.resolved out to the project's directory.
	public func writeResolvedCartfile(_ resolvedCartfile: ResolvedCartfile) -> Result<(), CarthageError> {
		do {
			try resolvedCartfile.description.write(to: resolvedCartfileURL, atomically: true, encoding: .utf8)
			return .success(())
		} catch let error as NSError {
			return .failure(.writeFailed(resolvedCartfileURL, error))
		}
	}

	/// Produces the sub dependencies of the given dependency
	func dependencyProjects(for dependency: Dependency<PinnedVersion>) -> SignalProducer<Set<ProjectIdentifier>, CarthageError> {
		return self.dependencies(for: dependency)
			.map { $0.project }
			.collect()
			.map { Set($0) }
			.concat(value: Set())
			.take(first: 1)
	}

	private let gitOperationQueue = ProducerQueue(name: "org.carthage.CarthageKit.Project.gitOperationQueue")

	/// Clones the given dependency to the global repositories folder, or fetches
	/// inside it if it has already been cloned.
	///
	/// Returns a signal which will send the URL to the repository's folder on
	/// disk once cloning or fetching has completed.
	private func cloneOrFetchDependency(_ project: ProjectIdentifier, commitish: String? = nil) -> SignalProducer<URL, CarthageError> {
		return cloneOrFetchProject(project, preferHTTPS: self.preferHTTPS, commitish: commitish)
			.on(value: { event, _ in
				if let event = event {
					self._projectEventsObserver.send(value: event)
				}
			})
			.map { _, url in url }
			.take(last: 1)
			.startOnQueue(gitOperationQueue)
	}

	func downloadBinaryFrameworkDefinition(url: URL) -> SignalProducer<BinaryProject, CarthageError> {

		return SignalProducer.attempt {
				return .success(self.cachedBinaryProjects)
			}
			.flatMap(.merge) { binaryProjectsByURL -> SignalProducer<BinaryProject, CarthageError> in
				if let binaryProject = binaryProjectsByURL[url] {
					return SignalProducer(value: binaryProject)
				} else {
					self._projectEventsObserver.send(value: .downloadingBinaryFrameworkDefinition(.binary(url), url))

					return URLSession.shared.reactive.data(with: URLRequest(url: url))
						.mapError { return CarthageError.readFailed(url, $0 as NSError) }
						.attemptMap { (data, urlResponse) in
							return BinaryProject.from(jsonData: data, url: url).mapError { error in
								return CarthageError.invalidBinaryJSON(url, error)
						}
					}
					.on(value: { binaryProject in
							self.cachedBinaryProjects[url] = binaryProject
					})

				}
			}
			.startOnQueue(self.cachedBinaryProjectsQueue)
	}

	/// Sends all versions available for the given project.
	///
	/// This will automatically clone or fetch the project's repository as
	/// necessary.
	private func versions(for project: ProjectIdentifier) -> SignalProducer<PinnedVersion, CarthageError> {

		let fetchVersions: SignalProducer<PinnedVersion, CarthageError>

		switch project {
		case .git(_), .gitHub(_):
			fetchVersions = cloneOrFetchDependency(project)
				.flatMap(.merge) { repositoryURL in listTags(repositoryURL) }
				.map { PinnedVersion($0) }
		case let .binary(url):
			fetchVersions = downloadBinaryFrameworkDefinition(url: url)
				.flatMap(.concat) { binaryProject -> SignalProducer<PinnedVersion, CarthageError> in
					return SignalProducer(binaryProject.versions.keys)
				}
		}

		return SignalProducer.attempt {
				return .success(self.cachedVersions)
			}
			.flatMap(.merge) { versionsByProject -> SignalProducer<PinnedVersion, CarthageError> in
				if let versions = versionsByProject[project] {
					return SignalProducer(versions)
				} else {
					return fetchVersions
						.collect()
						.on(value: { newVersions in
							self.cachedVersions[project] = newVersions
						})
						.flatMap(.concat) { versions in SignalProducer<PinnedVersion, CarthageError>(versions) }
				}
			}
			.startOnQueue(cachedVersionsQueue)
			.collect()
			.flatMap(.concat) { versions -> SignalProducer<PinnedVersion, CarthageError> in
				if versions.isEmpty {
					return SignalProducer(error: .taggedVersionNotFound(project))
				}

				return SignalProducer(versions)
			}
	}

	/// Loads the dependencies for the given dependency, at the given version.
	private func dependencies(for dependency: Dependency<PinnedVersion>) -> SignalProducer<Dependency<VersionSpecifier>, CarthageError> {

		switch dependency.project {
		case .git, .gitHub:
			let revision = dependency.version.commitish
			return self.cloneOrFetchDependency(dependency.project, commitish: revision)
				.flatMap(.concat) { repositoryURL in
					return contentsOfFileInRepository(repositoryURL, CarthageProjectCartfilePath, revision: revision)
				}
				.flatMapError { _ in .empty }
				.attemptMap(Cartfile.from(string:))
				.flatMap(.concat) { cartfile -> SignalProducer<Dependency<VersionSpecifier>, CarthageError> in
					return SignalProducer(cartfile.dependencies.map { Dependency(project: $0.key, version: $0.value) })
			}
		case .binary:
			// Binary-only frameworks do not support dependencies
			return .empty
		}

	}

	/// Attempts to resolve a Git reference to a version.
	private func resolvedGitReference(_ project: ProjectIdentifier, reference: String) -> SignalProducer<PinnedVersion, CarthageError> {
		let repositoryURL = repositoryFileURLForProject(project)
		return cloneOrFetchDependency(project, commitish: reference)
			.flatMap(.concat) { _ in
				return resolveTagInRepository(repositoryURL, reference)
					.map { _ in
						// If the reference is an exact tag, resolves it to the tag.
						return PinnedVersion(reference)
					}
					.flatMapError { _ in
						return resolveReferenceInRepository(repositoryURL, reference)
							.map(PinnedVersion.init)
					}
			}
	}

	/// Attempts to determine the latest satisfiable version of the project's
	/// Carthage dependencies.
	///
	/// This will fetch dependency repositories as necessary, but will not check
	/// them out into the project's working directory.
	public func updatedResolvedCartfile(version: String, _ dependenciesToUpdate: [String]? = nil) -> SignalProducer<ResolvedCartfile, CarthageError> {
		let resolver = Resolver(versionsForDependency: versions(for:), dependenciesForDependency: dependencies(for:), resolvedGitReference: resolvedGitReference)

		let resolvedCartfile: SignalProducer<ResolvedCartfile?, CarthageError> = loadResolvedCartfile()
			.map(Optional.init)
			.flatMapError { _ in .init(value: nil) }

		return SignalProducer
			.zip(loadCombinedCartfile(), resolvedCartfile)
			.flatMap(.merge) { cartfile, resolvedCartfile in
				return resolver.resolve(
					dependencies: Set(cartfile.dependencies.map { Dependency(project: $0.key, version: $0.value) }),
					lastResolved: resolvedCartfile?.dependencies,
					dependenciesToUpdate: dependenciesToUpdate
				)
			}
<<<<<<< HEAD
			.collect()
			.map(Set.init)
			.map { dependencies in
				var resolved = ResolvedCartfile(dependencies: dependencies)
				resolved.version = SemanticVersion.from(Scanner(string: version)).value
				
				return resolved
			}
		
=======
			.reduce([:]) { result, dependency in
				var copy = result
				copy[dependency.project] = dependency.version
				return copy
			}
			.map(ResolvedCartfile.init)
>>>>>>> f9f55753
	}

	/// Attempts to determine which of the project's Carthage
	/// dependencies are out of date.
	///
	/// This will fetch dependency repositories as necessary, but will not check
	/// them out into the project's working directory.
<<<<<<< HEAD
	public func outdatedDependencies(_ includeNestedDependencies: Bool) -> SignalProducer<[(Dependency<PinnedVersion>, Dependency<PinnedVersion>)], CarthageError> {
		typealias PinnedDependency = Dependency<PinnedVersion>
		typealias OutdatedDependency = (PinnedDependency, PinnedDependency)

		let currentDependencies = loadResolvedCartfile()
			.map { $0.dependencies }
		let updatedDependencies = updatedResolvedCartfile(version: carthageVersion())
			.map { $0.dependencies }
		let outdatedDependencies = SignalProducer.combineLatest(currentDependencies, updatedDependencies)
			.map { (currentDependencies, updatedDependencies) -> [OutdatedDependency] in
				var currentDependenciesDictionary = [ProjectIdentifier: PinnedDependency]()
				for dependency in currentDependencies {
					currentDependenciesDictionary[dependency.project] = dependency
				}
=======
	public func outdatedDependencies(_ includeNestedDependencies: Bool) -> SignalProducer<[(ProjectIdentifier, PinnedVersion, PinnedVersion)], CarthageError> {
		typealias OutdatedDependency = (ProjectIdentifier, PinnedVersion, PinnedVersion)
>>>>>>> f9f55753

		let outdatedDependencies = SignalProducer
			.combineLatest(
				loadResolvedCartfile(),
				updatedResolvedCartfile()
			)
			.map { ($0.dependencies, $1.dependencies) }
			.map { (currentDependencies, updatedDependencies) -> [OutdatedDependency] in
				return updatedDependencies.flatMap { (project, version) -> OutdatedDependency? in
					if let resolved = currentDependencies[project], resolved != version {
						return (project, resolved, version)
					} else {
						return nil
					}
				}
			}

		if includeNestedDependencies {
			return outdatedDependencies
		}

		return SignalProducer
			.combineLatest(
				outdatedDependencies,
				loadCombinedCartfile()
			)
			.map { (oudatedDependencies, combinedCartfile) -> [OutdatedDependency] in
				return oudatedDependencies.filter { project, resolved, updated in
					return combinedCartfile.dependencies[project] != nil
				}
		}
	}

	/// Updates the dependencies of the project to the latest version. The
	/// changes will be reflected in Cartfile.resolved, and also in the working
	/// directory checkouts if the given parameter is true.
	public func updateDependencies(shouldCheckout: Bool = true, dependenciesToUpdate: [String]? = nil) -> SignalProducer<(), CarthageError> {
		return updatedResolvedCartfile(version: carthageVersion(), dependenciesToUpdate)
			.attemptMap { resolvedCartfile -> Result<(), CarthageError> in
				return self.writeResolvedCartfile(resolvedCartfile)
			}
			.then(shouldCheckout ? checkoutResolvedDependencies(dependenciesToUpdate) : .empty)
	}

	/// Unzips the file at the given URL and copies the frameworks, DSYM and bcsymbolmap files into the corresponding folders
	/// for the project. This step will also check framework compatibility.
	///
	/// Sends the temporary URL of the unzipped directory
	private func unarchiveAndCopyBinaryFrameworks(zipFile: URL) -> SignalProducer<URL, CarthageError> {
		return SignalProducer<URL, CarthageError>(value: zipFile)
			.flatMap(.concat, transform: unarchive(archive:))
			.flatMap(.concat) { directoryURL in
				return frameworksInDirectory(directoryURL)
					.flatMap(.merge) { url in
						return checkFrameworkCompatibility(url)
							.mapError { error in CarthageError.internalError(description: error.description) }
					}
					.flatMap(.merge, transform: self.copyFrameworkToBuildFolder)
					.flatMap(.merge) { frameworkURL in
						return self.copyDSYMToBuildFolderForFramework(frameworkURL, fromDirectoryURL: directoryURL)
							.then(self.copyBCSymbolMapsToBuildFolderForFramework(frameworkURL, fromDirectoryURL: directoryURL))
					}
					.then(SignalProducer<URL, CarthageError>(value: directoryURL))
		}
	}

	/// Removes the file located at the given URL
	///
	/// Sends empty value on successful removal
	private func removeItem(at url: URL) -> SignalProducer<(), CarthageError> {
		return SignalProducer<URL, CarthageError>(value: url)
			.attemptMap({ (url: URL) -> Result<(), CarthageError> in
				do {
					try FileManager.default.removeItem(at: url)
					return .success()
				} catch let error as NSError {
					return .failure(.writeFailed(url, error))
				}
			})
	}

	/// Installs binaries and debug symbols for the given project, if available.
	///
	/// Sends a boolean indicating whether binaries were installed.
	private func installBinariesForProject(_ project: ProjectIdentifier, atRevision revision: String) -> SignalProducer<Bool, CarthageError> {
		return SignalProducer.attempt {
				return .success(self.useBinaries)
			}
			.flatMap(.merge) { useBinaries -> SignalProducer<Bool, CarthageError> in
				if !useBinaries {
					return SignalProducer(value: false)
				}

				let checkoutDirectoryURL = self.directoryURL.appendingPathComponent(project.relativePath, isDirectory: true)

				switch project {
				case let .gitHub(repository):
					let client = Client(repository: repository)
					return self.downloadMatchingBinariesForProject(project, atRevision: revision, fromRepository: repository, client: client)
						.flatMapError { error -> SignalProducer<URL, CarthageError> in
							if !client.isAuthenticated {
								return SignalProducer(error: error)
							}
							return self.downloadMatchingBinariesForProject(project, atRevision: revision, fromRepository: repository, client: Client(repository: repository, isAuthenticated: false))
						}
						.flatMap(.concat) { self.unarchiveAndCopyBinaryFrameworks(zipFile: $0) }
						.on(completed: {
							_ = try? FileManager.default.trashItem(at: checkoutDirectoryURL, resultingItemURL: nil)
						})
						.flatMap(.concat) { self.removeItem(at: $0) }
						.map { true }
						.flatMapError { error in
							self._projectEventsObserver.send(value: .skippedInstallingBinaries(project: project, error: error))
							return SignalProducer(value: false)
						}
						.concat(value: false)
						.take(first: 1)

				case .git, .binary:
					return SignalProducer(value: false)
				}
			}
	}

	/// Downloads any binaries and debug symbols that may be able to be used
	/// instead of a repository checkout.
	///
	/// Sends the URL to each downloaded zip, after it has been moved to a
	/// less temporary location.
	private func downloadMatchingBinariesForProject(_ project: ProjectIdentifier, atRevision revision: String, fromRepository repository: Repository, client: Client) -> SignalProducer<URL, CarthageError> {
		return client.release(forTag: revision, in: repository)
			.map { _, release in release }
			.filter { release in
				return !release.isDraft && !release.assets.isEmpty
			}
			.flatMapError { error -> SignalProducer<Release, CarthageError> in
				switch error {
				case .doesNotExist:
					return .empty

				case let .apiError(_, _, error):
					// Log the GitHub API request failure, not to error out,
					// because that should not be fatal error.
					self._projectEventsObserver.send(value: .skippedDownloadingBinaries(project, error.message))
					return .empty

				default:
					return SignalProducer(error: .gitHubAPIRequestFailed(error))
				}
			}
			.on(value: { release in
				self._projectEventsObserver.send(value: .downloadingBinaries(project, release.nameWithFallback))
			})
			.flatMap(.concat) { release -> SignalProducer<URL, CarthageError> in
				return SignalProducer<Release.Asset, CarthageError>(release.assets)
					.filter { asset in
						if asset.name.range(of: CarthageProjectBinaryAssetPattern) == nil {
							return false
						}
						return CarthageProjectBinaryAssetContentTypes.contains(asset.contentType)
					}
					.flatMap(.concat) { asset -> SignalProducer<URL, CarthageError> in
						let fileURL = fileURLToCachedBinary(project, release, asset)

						if FileManager.default.fileExists(atPath: fileURL.path) {
							return SignalProducer(value: fileURL)
						} else {
							return client.download(asset: asset)
								.mapError(CarthageError.gitHubAPIRequestFailed)
								.flatMap(.concat) { downloadURL in cacheDownloadedBinary(downloadURL, toURL: fileURL) }
						}
					}
			}
	}

	/// Copies the framework at the given URL into the current project's build
	/// folder.
	///
	/// Sends the URL to the framework after copying.
	private func copyFrameworkToBuildFolder(_ frameworkURL: URL) -> SignalProducer<URL, CarthageError> {
		return platformForFramework(frameworkURL)
			.flatMap(.merge) { platform -> SignalProducer<URL, CarthageError> in
				let platformFolderURL = self.directoryURL.appendingPathComponent(platform.relativePath, isDirectory: true)
				return SignalProducer(value: frameworkURL)
					.copyFileURLsIntoDirectory(platformFolderURL)
			}
	}

	/// Copies the DSYM matching the given framework and contained within the
	/// given directory URL to the directory that the framework resides within.
	///
	/// If no dSYM is found for the given framework, completes with no values.
	///
	/// Sends the URL of the dSYM after copying.
	public func copyDSYMToBuildFolderForFramework(_ frameworkURL: URL, fromDirectoryURL directoryURL: URL) -> SignalProducer<URL, CarthageError> {
		let destinationDirectoryURL = frameworkURL.deletingLastPathComponent()
		return dSYMForFramework(frameworkURL, inDirectoryURL:directoryURL)
			.copyFileURLsIntoDirectory(destinationDirectoryURL)
	}

	/// Copies any *.bcsymbolmap files matching the given framework and contained
	/// within the given directory URL to the directory that the framework
	/// resides within.
	///
	/// If no bcsymbolmap files are found for the given framework, completes with
	/// no values.
	///
	/// Sends the URLs of the bcsymbolmap files after copying.
	public func copyBCSymbolMapsToBuildFolderForFramework(_ frameworkURL: URL, fromDirectoryURL directoryURL: URL) -> SignalProducer<URL, CarthageError> {
		let destinationDirectoryURL = frameworkURL.deletingLastPathComponent()
		return BCSymbolMapsForFramework(frameworkURL, inDirectoryURL: directoryURL)
			.copyFileURLsIntoDirectory(destinationDirectoryURL)
	}

	/// Checks out the given dependency into its intended working directory,
	/// cloning it first if need be.
	private func checkoutOrCloneDependency(_ dependency: Dependency<PinnedVersion>, submodulesByPath: [String: Submodule]) -> SignalProducer<(), CarthageError> {
		let project = dependency.project
		let revision = dependency.version.commitish
		return cloneOrFetchDependency(project, commitish: revision)
			.flatMap(.merge) { repositoryURL -> SignalProducer<(), CarthageError> in
				let workingDirectoryURL = self.directoryURL.appendingPathComponent(project.relativePath, isDirectory: true)

				/// The submodule for an already existing submodule at dependency project’s path
				/// or the submodule to be added at this path given the `--use-submodules` flag.
				let submodule: Submodule?

				if var foundSubmodule = submodulesByPath[project.relativePath] {
					foundSubmodule.url = project.gitURL(preferHTTPS: self.preferHTTPS)!
					foundSubmodule.sha = revision
					submodule = foundSubmodule
				} else if self.useSubmodules {
					submodule = Submodule(name: project.relativePath, path: project.relativePath, url: project.gitURL(preferHTTPS: self.preferHTTPS)!, sha: revision)
				} else {
					submodule = nil
				}

				let symlinkCheckoutPaths = self.symlinkCheckoutPaths(for: dependency, withRepository: repositoryURL, atRootDirectory: self.directoryURL)

				if let submodule = submodule {
					// In the presence of `submodule` for `dependency` — before symlinking, (not after) — add submodule and its submodules:
					// `dependency`, subdependencies that are submodules, and non-Carthage-housed submodules.
					return addSubmoduleToRepository(self.directoryURL, submodule, GitURL(repositoryURL.path))
						.startOnQueue(self.gitOperationQueue)
						.then(symlinkCheckoutPaths)
				} else {
					return checkoutRepositoryToDirectory(repositoryURL, workingDirectoryURL, revision: revision)
						// For checkouts of “ideally bare” repositories of `dependency`, we add its submodules by cloning ourselves, after symlinking.
						.then(symlinkCheckoutPaths)
						.then(
							submodulesInRepository(repositoryURL, revision: revision)
								.flatMap(.merge) {
									cloneSubmoduleInWorkingDirectory($0, workingDirectoryURL)
								}
						)
				}
			}
			.on(started: {
				self._projectEventsObserver.send(value: .checkingOut(project, revision))
			})
	}

	public func buildOrderForResolvedCartfile(_ cartfile: ResolvedCartfile, dependenciesToInclude: [String]? = nil) -> SignalProducer<Dependency<PinnedVersion>, CarthageError> {
		typealias DependencyGraph = [ProjectIdentifier: Set<ProjectIdentifier>]
		// A resolved cartfile already has all the recursive dependencies. All we need to do is sort
		// out the relationships between them. Loading the cartfile will each will give us its
		// dependencies. Building a recursive lookup table with this information will let us sort
		// dependencies before the projects that depend on them.
		return SignalProducer<(ProjectIdentifier, PinnedVersion), CarthageError>(cartfile.dependencies.map { $0 })
			.flatMap(.merge) { (dependency: ProjectIdentifier, version: PinnedVersion) -> SignalProducer<DependencyGraph, CarthageError> in
				return self.dependencyProjects(for: Dependency(project: dependency, version: version))
					.map { dependencies in
						[dependency: dependencies]
					}
			}
			.reduce([:]) { (working: DependencyGraph, next: DependencyGraph) in
				var result = working
				next.forEach { result.updateValue($1, forKey: $0) }
				return result
			}
			.flatMap(.latest) { (graph: DependencyGraph) -> SignalProducer<Dependency<PinnedVersion>, CarthageError> in
				let projectsToInclude = Set(graph
					.map { project, _ in project }
					.filter { project in dependenciesToInclude?.contains(project.name) ?? false })

				guard let sortedProjects = topologicalSort(graph, nodes: projectsToInclude) else {
					return SignalProducer(error: .dependencyCycle(graph))
				}

				let sortedDependencies = cartfile.dependencies.keys
					.filter { dependency in sortedProjects.contains(dependency) }
					.sorted { left, right in sortedProjects.index(of: left)! < sortedProjects.index(of: right)! }
					.map { Dependency(project: $0, version: cartfile.dependencies[$0]!) }

				return SignalProducer(sortedDependencies)
			}
	}

	/// Checks out the dependencies listed in the project's Cartfile.resolved,
	/// optionally they are limited by the given list of dependency names.
	public func checkoutResolvedDependencies(_ dependenciesToCheckout: [String]? = nil) -> SignalProducer<(), CarthageError> {
		/// Determine whether the repository currently holds any submodules (if
		/// it even is a repository).
		let submodulesSignal = submodulesInRepository(self.directoryURL)
			.reduce([:]) { (submodulesByPath: [String: Submodule], submodule) in
				var submodulesByPath = submodulesByPath
				submodulesByPath[submodule.path] = submodule
				return submodulesByPath
			}

		return loadResolvedCartfile()
			.flatMap(.merge) { resolvedCartfile in
				return self
					.buildOrderForResolvedCartfile(resolvedCartfile, dependenciesToInclude: dependenciesToCheckout)
					.collect()
			}
			.zip(with: submodulesSignal)
			.flatMap(.merge) { dependencies, submodulesByPath -> SignalProducer<(), CarthageError> in
				return SignalProducer<Dependency<PinnedVersion>, CarthageError>(dependencies)
					.flatMap(.concat) { dependency -> SignalProducer<(), CarthageError> in
						let project = dependency.project

						switch project {
						case .git, .gitHub:

							let submoduleFound = submodulesByPath[project.relativePath] != nil
							let checkoutOrCloneDependency = self.checkoutOrCloneDependency(dependency, submodulesByPath: submodulesByPath)

							// Disable binary downloads for the dependency if that
							// is already checked out as a submodule.
							if submoduleFound {
								return checkoutOrCloneDependency
							}

							return self.installBinariesForProject(project, atRevision: dependency.version.commitish)
								.flatMap(.merge) { installed -> SignalProducer<(), CarthageError> in
									if installed {
										return .empty
									} else {
										return checkoutOrCloneDependency
									}
							}

						case let .binary(url):
							return self.installBinariesForBinaryProject(url: url, pinnedVersion: dependency.version)
						}


					}
			}
			.then(SignalProducer<(), CarthageError>.empty)
	}

	private func installBinariesForBinaryProject(url: URL, pinnedVersion: PinnedVersion) -> SignalProducer<(), CarthageError> {

		return SignalProducer<SemanticVersion, ScannableError>(result: SemanticVersion.from(pinnedVersion))
			.mapError { CarthageError(scannableError: $0) }
			.combineLatest(with: self.downloadBinaryFrameworkDefinition(url: url))
			.attemptMap { (semanticVersion, binaryProject) -> Result<(SemanticVersion, URL), CarthageError> in
				guard let frameworkURL = binaryProject.versions[pinnedVersion] else {
					return .failure(CarthageError.requiredVersionNotFound(ProjectIdentifier.binary(url), VersionSpecifier.exactly(semanticVersion)))
				}

				return .success((semanticVersion, frameworkURL))
			}
			.flatMap(.concat) { (semanticVersion, frameworkURL) in
				return self.downloadBinary(project: ProjectIdentifier.binary(url), version: semanticVersion, url: frameworkURL)
			}
			.flatMap(.concat) { self.unarchiveAndCopyBinaryFrameworks(zipFile: $0) }
			.flatMap(.concat) { self.removeItem(at: $0) }
	}

	/// Downloads the binary only framework file. Sends the URL to each downloaded zip, after it has been moved to a
	/// less temporary location.
	private func downloadBinary(project: ProjectIdentifier, version: SemanticVersion, url: URL) -> SignalProducer<URL, CarthageError> {
		let fileName = url.lastPathComponent
		let fileURL = fileURLToCachedBinaryProject(project, version, fileName)

		if FileManager.default.fileExists(atPath: fileURL.path) {
			return SignalProducer(value: fileURL)
		} else {

			return URLSession.shared.reactive.download(with: URLRequest(url: url))
				.on(started: {
					self._projectEventsObserver.send(value: .downloadingBinaries(project, version.description))
				})
				.mapError { CarthageError.readFailed(url, $0 as NSError) }
				.flatMap(.concat) { (downloadURL, _) in cacheDownloadedBinary(downloadURL, toURL: fileURL) }
		}
	}

	/// Creates symlink between the dependency checkouts and the root checkouts
	private func symlinkCheckoutPaths(for dependency: Dependency<PinnedVersion>, withRepository repositoryURL: URL, atRootDirectory rootDirectoryURL: URL) -> SignalProducer<(), CarthageError> {
		let rawDependencyURL = rootDirectoryURL.appendingPathComponent(dependency.project.relativePath, isDirectory: true)
		let dependencyURL = rawDependencyURL.resolvingSymlinksInPath()
		let dependencyCheckoutsURL = dependencyURL.appendingPathComponent(CarthageProjectCheckoutsPath, isDirectory: true).resolvingSymlinksInPath()
		let fileManager = FileManager.default

		return self.dependencyProjects(for: dependency)
			.zip(with: // file system objects which might conflict with symlinks
				list(treeish: dependency.version.commitish, atPath: CarthageProjectCheckoutsPath, inRepository: repositoryURL)
					.map { (path: String) in (path as NSString).lastPathComponent }
					.collect()
			)
			.attemptMap { (dependencies: Set<ProjectIdentifier>, components: [String]) -> Result<(), CarthageError> in
				let names = dependencies
					.filter { dependency in
						// Filter out dependencies with names matching (case-insensitively) file system objects from git in `CarthageProjectCheckoutsPath`.
						// Edge case warning on file system case-sensitivity. If a differently-cased file system object exists in git
						// and is stored on a case-sensitive file system (like the Sierra preview of APFS), we currently preempt
						// the non-conflicting symlink. Probably, nobody actually desires or needs the opposite behavior.
						!components.contains {
							dependency.name.caseInsensitiveCompare($0) == .orderedSame
						}
					}
					.map { $0.name }

				// If no `CarthageProjectCheckoutsPath`-housed symlinks are needed,
				// return early after potentially adding submodules
				// (which could be outside `CarthageProjectCheckoutsPath`).
				if names.isEmpty { return .success() }

				do {
					try fileManager.createDirectory(at: dependencyCheckoutsURL, withIntermediateDirectories: true)
				} catch let error as NSError {
					if !(error.domain == NSCocoaErrorDomain && error.code == NSFileWriteFileExistsError) {
						return .failure(.writeFailed(dependencyCheckoutsURL, error))
					}
				}

				for name in names {
					let dependencyCheckoutURL = dependencyCheckoutsURL.appendingPathComponent(name)
					let subdirectoryPath = (CarthageProjectCheckoutsPath as NSString).appendingPathComponent(name)
					let linkDestinationPath = relativeLinkDestinationForDependencyProject(dependency.project, subdirectory: subdirectoryPath)

					let dependencyCheckoutURLResource = try? dependencyCheckoutURL.resourceValues(forKeys: [
						.isSymbolicLinkKey,
						.isDirectoryKey
					])

					if dependencyCheckoutURLResource?.isSymbolicLink == true {
						_ = dependencyCheckoutURL.path.withCString(Darwin.unlink)
					} else if dependencyCheckoutURLResource?.isDirectory == true {
						// older version of carthage wrote this directory?
						// user wrote this directory, unaware of the precedent not to circumvent carthage’s management?
						// directory exists as the result of rogue process or gamma ray?

						// TODO: explore possibility of messaging user, informing that deleting said directory will result
						// in symlink creation with carthage versions greater than 0.20.0, maybe with more broad advice on
						// “from scratch” reproducability.
						continue
					}

					do {
						try fileManager.createSymbolicLink(atPath: dependencyCheckoutURL.path, withDestinationPath: linkDestinationPath)
					} catch let error as NSError {
						return .failure(.writeFailed(dependencyCheckoutURL, error))
					}
				}

				return .success()
			}
	}

	/// Attempts to build each Carthage dependency that has been checked out,
	/// optionally they are limited by the given list of dependency names.
	/// Cached dependencies whose dependency trees are also cached will not
	/// be rebuilt unless otherwise specified via build options.
	///
	/// Returns a producer-of-producers representing each scheme being built.
	public func buildCheckedOutDependenciesWithOptions(_ options: BuildOptions, dependenciesToBuild: [String]? = nil, sdkFilter: @escaping SDKFilterCallback = { .success($0.0) }) -> SignalProducer<BuildSchemeProducer, CarthageError> {
		return loadResolvedCartfile()
			.flatMap(.concat) { resolvedCartfile -> SignalProducer<Dependency<PinnedVersion>, CarthageError> in
				return self.buildOrderForResolvedCartfile(resolvedCartfile, dependenciesToInclude: dependenciesToBuild)
			}
			.flatMap(.concat) { dependency -> SignalProducer<(Dependency<PinnedVersion>, Set<ProjectIdentifier>, Bool?), CarthageError> in
				return SignalProducer.combineLatest(
					SignalProducer(value: dependency),
					self.dependencyProjects(for: dependency),
					versionFileMatches(dependency, platforms: options.platforms, rootDirectoryURL: self.directoryURL)
				)
			}
			.reduce([]) { (includedDependencies, nextGroup) -> [Dependency<PinnedVersion>] in
				let (nextDependency, projects, matches) = nextGroup
				let dependenciesIncludingNext = includedDependencies + [nextDependency]
				let projectsToBeBuilt = Set(includedDependencies.map { $0.project })
				guard options.cacheBuilds && projects.intersection(projectsToBeBuilt).isEmpty else {
					return dependenciesIncludingNext
				}

				guard let versionFileMatches = matches else {
					self._projectEventsObserver.send(value: .buildingUncached(nextDependency.project))
					return dependenciesIncludingNext
				}

				if versionFileMatches {
					self._projectEventsObserver.send(value: .skippedBuildingCached(nextDependency.project))
					return includedDependencies
				} else {
					self._projectEventsObserver.send(value: .rebuildingCached(nextDependency.project))
					return dependenciesIncludingNext
				}
			}
			.flatMap(.concat) { dependencies in
				return SignalProducer<Dependency<PinnedVersion>, CarthageError>(dependencies)
			}
			.flatMap(.concat) { dependency -> SignalProducer<BuildSchemeProducer, CarthageError> in
				let project = dependency.project
				let version = dependency.version.commitish

				let dependencyPath = self.directoryURL.appendingPathComponent(project.relativePath, isDirectory: true).path
				if !FileManager.default.fileExists(atPath: dependencyPath) {
					return .empty
				}

				var options = options
				let baseURL = options.derivedDataPath.flatMap(URL.init(string:)) ?? CarthageDependencyDerivedDataURL
				let derivedDataPerDependency = baseURL.appendingPathComponent(project.name, isDirectory: true)
				let derivedDataVersioned = derivedDataPerDependency.appendingPathComponent(version, isDirectory: true)
				options.derivedDataPath = derivedDataVersioned.resolvingSymlinksInPath().path

				return buildDependencyProject(dependency, self.directoryURL, withOptions: options, sdkFilter: sdkFilter)
					.map { producer in
						return producer.flatMapError { error in
							switch error {
							case .noSharedFrameworkSchemes:
								// Log that building the dependency is being skipped,
								// not to error out with `.noSharedFrameworkSchemes`
								// to continue building other dependencies.
								self._projectEventsObserver.send(value: .skippedBuilding(project, error.description))
								return .empty

							default:
								return SignalProducer(error: error)
							}
						}
					}
			}
	}
}

/// Constructs a file URL to where the binary corresponding to the given
/// arguments should live.
private func fileURLToCachedBinary(_ project: ProjectIdentifier, _ release: Release, _ asset: Release.Asset) -> URL {
	// ~/Library/Caches/org.carthage.CarthageKit/binaries/ReactiveCocoa/v2.3.1/1234-ReactiveCocoa.framework.zip
	return CarthageDependencyAssetsURL.appendingPathComponent("\(project.name)/\(release.tag)/\(asset.id)-\(asset.name)", isDirectory: false)
}

/// Constructs a file URL to where the binary only framework download should be cached
private func fileURLToCachedBinaryProject(_ project: ProjectIdentifier, _ semanticVersion: SemanticVersion, _ fileName: String) -> URL{
	// ~/Library/Caches/org.carthage.CarthageKit/binaries/MyBinaryProjectFramework/2.3.1/MyBinaryProject.framework.zip
	return CarthageDependencyAssetsURL.appendingPathComponent("\(project.name)/\(semanticVersion)/\(fileName)")
}

/// Caches the downloaded binary at the given URL, moving it to the other URL
/// given.
///
/// Sends the final file URL upon .success.
private func cacheDownloadedBinary(_ downloadURL: URL, toURL cachedURL: URL) -> SignalProducer<URL, CarthageError> {
	return SignalProducer(value: cachedURL)
		.attempt { fileURL in
			let parentDirectoryURL = fileURL.deletingLastPathComponent()
			do {
				try FileManager.default.createDirectory(at: parentDirectoryURL, withIntermediateDirectories: true)
				return .success(())
			} catch let error as NSError {
				return .failure(.writeFailed(parentDirectoryURL, error))
			}
		}
		.attempt { newDownloadURL in
			// Tries `rename()` system call at first.
			let result = downloadURL.withUnsafeFileSystemRepresentation { old in
				newDownloadURL.withUnsafeFileSystemRepresentation { new in
					rename(old!, new!)
				}
			}
			if result == 0 {
				return .success(())
			}

			if errno != EXDEV {
				return .failure(.taskError(.posixError(errno)))
			}

			// If the “Cross-device link” error occurred, then falls back to
			// `FileManager.moveItem(at:to:)`.
			//
			// See https://github.com/Carthage/Carthage/issues/706 and
			// https://github.com/Carthage/Carthage/issues/711.
			do {
				try FileManager.default.moveItem(at: downloadURL, to: newDownloadURL)
				return .success(())
			} catch let error as NSError {
				return .failure(.writeFailed(newDownloadURL, error))
			}
		}
}

/// Sends the URL to each file found in the given directory conforming to the
/// given type identifier. If no type identifier is provided, all files are sent.
private func filesInDirectory(_ directoryURL: URL, _ typeIdentifier: String? = nil) -> SignalProducer<URL, CarthageError> {
	let producer = FileManager.default.reactive
		.enumerator(at: directoryURL, includingPropertiesForKeys: [ .typeIdentifierKey ], options: [ .skipsHiddenFiles, .skipsPackageDescendants ], catchErrors: true)
		.map { enumerator, url in url }
	if let typeIdentifier = typeIdentifier {
		return producer
			.filter { url in
				return url.typeIdentifier
					.analysis(ifSuccess: { identifier in
						return UTTypeConformsTo(identifier as CFString, typeIdentifier as CFString)
					}, ifFailure: { _ in false })
			}
	} else {
		return producer
	}
}

/// Sends the platform specified in the given Info.plist.
private func platformForFramework(_ frameworkURL: URL) -> SignalProducer<Platform, CarthageError> {
	return SignalProducer(value: frameworkURL)
		// Neither DTPlatformName nor CFBundleSupportedPlatforms can not be used
		// because Xcode 6 and below do not include either in macOS frameworks.
		.attemptMap { url -> Result<String, CarthageError> in
			let bundle = Bundle(url: url)

			func readFailed(_ message: String) -> CarthageError {
				let error = Result<(), NSError>.error(message)
				return .readFailed(frameworkURL, error)
			}

			guard let sdkName = bundle?.object(forInfoDictionaryKey: "DTSDKName") else {
				return .failure(readFailed("the DTSDKName key in its plist file is missing"))
			}

			if let sdkName = sdkName as? String {
				return .success(sdkName)
			} else {
				return .failure(readFailed("the value for the DTSDKName key in its plist file is not a string"))
			}
		}
		// Thus, the SDK name must be trimmed to match the platform name, e.g.
		// macosx10.10 -> macosx
		.map { sdkName in sdkName.trimmingCharacters(in: CharacterSet.letters.inverted) }
		.attemptMap { platform in SDK.from(string: platform).map { $0.platform } }
}

/// Sends the URL to each framework bundle found in the given directory.
private func frameworksInDirectory(_ directoryURL: URL) -> SignalProducer<URL, CarthageError> {
	return filesInDirectory(directoryURL, kUTTypeFramework as String)
		.filter { url in
			// Skip nested frameworks
			let frameworksInURL = url.pathComponents.filter { pathComponent in
				return (pathComponent as NSString).pathExtension == "framework"
			}
			return frameworksInURL.count == 1
		}
}

/// Sends the URL to each dSYM found in the given directory
private func dSYMsInDirectory(_ directoryURL: URL) -> SignalProducer<URL, CarthageError> {
	return filesInDirectory(directoryURL, "com.apple.xcode.dsym")
}

/// Sends the URL of the dSYM whose UUIDs match those of the given framework, or
/// errors if there was an error parsing a dSYM contained within the directory.
private func dSYMForFramework(_ frameworkURL: URL, inDirectoryURL directoryURL: URL) -> SignalProducer<URL, CarthageError> {
	return UUIDsForFramework(frameworkURL)
		.flatMap(.concat) { (frameworkUUIDs: Set<UUID>) in
			return dSYMsInDirectory(directoryURL)
				.flatMap(.merge) { dSYMURL in
					return UUIDsForDSYM(dSYMURL)
						.filter { (dSYMUUIDs: Set<UUID>) in
							return dSYMUUIDs == frameworkUUIDs
						}
						.map { _ in dSYMURL }
				}
		}
		.take(first: 1)
}

/// Sends the URL to each bcsymbolmap found in the given directory.
private func BCSymbolMapsInDirectory(_ directoryURL: URL) -> SignalProducer<URL, CarthageError> {
	return filesInDirectory(directoryURL)
		.filter { url in url.pathExtension == "bcsymbolmap" }
}

/// Sends the URLs of the bcsymbolmap files that match the given framework and are
/// located somewhere within the given directory.
private func BCSymbolMapsForFramework(_ frameworkURL: URL, inDirectoryURL directoryURL: URL) -> SignalProducer<URL, CarthageError> {
	return UUIDsForFramework(frameworkURL)
		.flatMap(.merge) { uuids -> SignalProducer<URL, CarthageError> in
			if uuids.isEmpty {
				return .empty
			}
			func filterUUIDs(_ signal: Signal<URL, CarthageError>) -> Signal<URL, CarthageError> {
				var remainingUUIDs = uuids
				let count = remainingUUIDs.count
				return signal
					.filter { fileURL in
						let basename = fileURL.deletingPathExtension().lastPathComponent
						if let fileUUID = UUID(uuidString: basename) {
							return remainingUUIDs.remove(fileUUID) != nil
						} else {
							return false
						}
					}
					.take(first: count)
			}
			return BCSymbolMapsInDirectory(directoryURL)
				.lift(filterUUIDs)
	}
}

/// Returns the file URL at which the given project's repository will be
/// located.
private func repositoryFileURLForProject(_ project: ProjectIdentifier, baseURL: URL = CarthageDependencyRepositoriesURL) -> URL {
	return baseURL.appendingPathComponent(project.name, isDirectory: true)
}

/// Returns the string representing a relative path from a dependency project back to the root
internal func relativeLinkDestinationForDependencyProject(_ dependency: ProjectIdentifier, subdirectory: String) -> String {
	let dependencySubdirectoryPath = (dependency.relativePath as NSString).appendingPathComponent(subdirectory)
	let componentsForGettingTheHellOutOfThisRelativePath = Array(repeating: "..", count: (dependencySubdirectoryPath as NSString).pathComponents.count - 1)

	// Directs a link from, e.g., /Carthage/Checkouts/ReactiveCocoa/Carthage/Build to /Carthage/Build
	let linkDestinationPath = componentsForGettingTheHellOutOfThisRelativePath.reduce(subdirectory) { trailingPath, pathComponent in
		return (pathComponent as NSString).appendingPathComponent(trailingPath)
	}

	return linkDestinationPath
}

/// Clones the given project to the given destination URL (defaults to the global
/// repositories folder), or fetches inside it if it has already been cloned.
/// Optionally takes a commitish to check for prior to fetching.
///
/// Returns a signal which will send the operation type once started, and
/// the URL to where the repository's folder will exist on disk, then complete
/// when the operation completes.
public func cloneOrFetchProject(_ project: ProjectIdentifier, preferHTTPS: Bool, destinationURL: URL = CarthageDependencyRepositoriesURL, commitish: String? = nil) -> SignalProducer<(ProjectEvent?, URL), CarthageError> {
	let fileManager = FileManager.default
	let repositoryURL = repositoryFileURLForProject(project, baseURL: destinationURL)

	return SignalProducer.attempt { () -> Result<GitURL, CarthageError> in
			do {
				try fileManager.createDirectory(at: destinationURL, withIntermediateDirectories: true)
			} catch let error as NSError {
				return .failure(.writeFailed(destinationURL, error))
			}

			return .success(project.gitURL(preferHTTPS: preferHTTPS)!)
		}
		.flatMap(.merge) { remoteURL -> SignalProducer<(ProjectEvent?, URL), CarthageError> in
			return isGitRepository(repositoryURL)
				.flatMap(.merge) { isRepository -> SignalProducer<(ProjectEvent?, URL), CarthageError> in
					if isRepository {
						let fetchProducer: () -> SignalProducer<(ProjectEvent?, URL), CarthageError> = {
							guard FetchCache.needsFetch(forURL: remoteURL) else {
								return SignalProducer(value: (nil, repositoryURL))
							}

							return SignalProducer(value: (.fetching(project), repositoryURL))
								.concat(
									fetchRepository(repositoryURL, remoteURL: remoteURL, refspec: "+refs/heads/*:refs/heads/*")
										.then(SignalProducer<(ProjectEvent?, URL), CarthageError>.empty)
								)
						}

						// If we've already cloned the repo, check for the revision, possibly skipping an unnecessary fetch
						if let commitish = commitish {
							return SignalProducer.zip(
									branchExistsInRepository(repositoryURL, pattern: commitish),
									commitExistsInRepository(repositoryURL, revision: commitish)
								)
								.flatMap(.concat) { branchExists, commitExists -> SignalProducer<(ProjectEvent?, URL), CarthageError> in
									// If the given commitish is a branch, we should fetch.
									if branchExists || !commitExists {
										return fetchProducer()
									} else {
										return SignalProducer(value: (nil, repositoryURL))
									}
								}
						} else {
							return fetchProducer()
						}
					} else {
						// Either the directory didn't exist or it did but wasn't a git repository
						// (Could happen if the process is killed during a previous directory creation)
						// So we remove it, then clone
						_ = try? fileManager.removeItem(at: repositoryURL)
						return SignalProducer(value: (.cloning(project), repositoryURL))
							.concat(
								cloneRepository(remoteURL, repositoryURL)
									.then(SignalProducer<(ProjectEvent?, URL), CarthageError>.empty)
							)
					}
			}
		}
}<|MERGE_RESOLUTION|>--- conflicted
+++ resolved
@@ -463,24 +463,17 @@
 					dependenciesToUpdate: dependenciesToUpdate
 				)
 			}
-<<<<<<< HEAD
-			.collect()
-			.map(Set.init)
+			.reduce([:]) { result, dependency in
+				var copy = result
+				copy[dependency.project] = dependency.version
+				return copy
+			}
 			.map { dependencies in
 				var resolved = ResolvedCartfile(dependencies: dependencies)
 				resolved.version = SemanticVersion.from(Scanner(string: version)).value
 				
 				return resolved
 			}
-		
-=======
-			.reduce([:]) { result, dependency in
-				var copy = result
-				copy[dependency.project] = dependency.version
-				return copy
-			}
-			.map(ResolvedCartfile.init)
->>>>>>> f9f55753
 	}
 
 	/// Attempts to determine which of the project's Carthage
@@ -488,25 +481,8 @@
 	///
 	/// This will fetch dependency repositories as necessary, but will not check
 	/// them out into the project's working directory.
-<<<<<<< HEAD
-	public func outdatedDependencies(_ includeNestedDependencies: Bool) -> SignalProducer<[(Dependency<PinnedVersion>, Dependency<PinnedVersion>)], CarthageError> {
-		typealias PinnedDependency = Dependency<PinnedVersion>
-		typealias OutdatedDependency = (PinnedDependency, PinnedDependency)
-
-		let currentDependencies = loadResolvedCartfile()
-			.map { $0.dependencies }
-		let updatedDependencies = updatedResolvedCartfile(version: carthageVersion())
-			.map { $0.dependencies }
-		let outdatedDependencies = SignalProducer.combineLatest(currentDependencies, updatedDependencies)
-			.map { (currentDependencies, updatedDependencies) -> [OutdatedDependency] in
-				var currentDependenciesDictionary = [ProjectIdentifier: PinnedDependency]()
-				for dependency in currentDependencies {
-					currentDependenciesDictionary[dependency.project] = dependency
-				}
-=======
 	public func outdatedDependencies(_ includeNestedDependencies: Bool) -> SignalProducer<[(ProjectIdentifier, PinnedVersion, PinnedVersion)], CarthageError> {
 		typealias OutdatedDependency = (ProjectIdentifier, PinnedVersion, PinnedVersion)
->>>>>>> f9f55753
 
 		let outdatedDependencies = SignalProducer
 			.combineLatest(

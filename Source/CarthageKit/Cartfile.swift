--- conflicted
+++ resolved
@@ -140,24 +140,11 @@
 public struct ResolvedCartfile {
 	/// The dependencies listed in the Cartfile.resolved.
 	public var dependencies: [ProjectIdentifier: PinnedVersion]
-	
-<<<<<<< HEAD
-	/// Version of Carthage printed into the `Cartfile.resolved` file
+
+  /// Version of Carthage printed into the `Cartfile.resolved` file
 	public var version: SemanticVersion?
-	
-	/// The version of each project
-	public var versions: [ProjectIdentifier: PinnedVersion] {
-		var versions: [ProjectIdentifier: PinnedVersion] = [:]
-		for dependency in dependencies {
-			versions[dependency.project] = dependency.version
-		}
-		return versions
-	}
-
-	public init(dependencies: Set<Dependency<PinnedVersion>>) {
-=======
+
 	public init(dependencies: [ProjectIdentifier: PinnedVersion]) {
->>>>>>> f9f55753
 		self.dependencies = dependencies
 	}
 
@@ -174,7 +161,6 @@
 
 		let scanner = Scanner(string: string)
 		scannerLoop: while !scanner.isAtEnd {
-<<<<<<< HEAD
 			if scanner.scanString("carthage", into: nil) {
 				switch SemanticVersion.from(scanner) {
 				case let .success(version):
@@ -185,17 +171,12 @@
 					break scannerLoop
 				}
 			}
-			
-			switch Dependency<PinnedVersion>.from(scanner) {
-			case let .success(dep):
-				cartfile.dependencies.insert(dep)
-=======
-			switch ProjectIdentifier.from(scanner).fanout(PinnedVersion.from(scanner)) {
+
+      switch ProjectIdentifier.from(scanner).fanout(PinnedVersion.from(scanner)) {
 			case let .success((dep, version)):
 				cartfile.dependencies[dep] = version
 
->>>>>>> f9f55753
-			case let .failure(error):
+      case let .failure(error):
 				result = .failure(CarthageError(scannableError: error))
 				break scannerLoop
 			}
@@ -207,25 +188,18 @@
 
 extension ResolvedCartfile: CustomStringConvertible {
 	public var description: String {
-<<<<<<< HEAD
 		let dependenciesDescription = dependencies
-			.sorted { $0.project.description < $1.project.description }
-			.map { $0.description + "\n" }
-			.joined()
-		
-		var result = ""
+			.sorted { $0.key.description < $1.key.description }
+			.map { "\($0.key) \($0.value)\n" }
+			.joined(separator: "")
+    
+    var result = ""
 		if let description = version?.description {
 			result += "carthage \(description)\n"
 		}
 		result += dependenciesDescription
 		
 		return result
-=======
-		return dependencies
-			.sorted { $0.key.description < $1.key.description }
-			.map { "\($0.key) \($0.value)\n" }
-			.joined(separator: "")
->>>>>>> f9f55753
 	}
 }
 

// swiftlint:disable file_length

import Foundation
import Result
import ReactiveSwift
import Tentacle
import XCDBLD
import ReactiveTask

/// Describes an event occurring to or with a project.
public enum ProjectEvent {
	/// The project is beginning to clone.
	case cloning(Dependency)

	/// The project is beginning a fetch.
	case fetching(Dependency)

	/// The project is being checked out to the specified revision.
	case checkingOut(Dependency, String)

	/// The project is downloading a binary-only framework definition.
	case downloadingBinaryFrameworkDefinition(Dependency, URL)

	/// Any available binaries for the specified release of the project are
	/// being downloaded. This may still be followed by `CheckingOut` event if
	/// there weren't any viable binaries after all.
	case downloadingBinaries(Dependency, String)

	/// Downloading any available binaries of the project is being skipped,
	/// because of a GitHub API request failure which is due to authentication
	/// or rate-limiting.
	case skippedDownloadingBinaries(Dependency, String)

	/// Installing of a binary framework is being skipped because of an inability
	/// to verify that it was built with a compatible Swift version.
	case skippedInstallingBinaries(dependency: Dependency, error: Error)

	/// Building the project is being skipped, since the project is not sharing
	/// any framework schemes.
	case skippedBuilding(Dependency, String)

	/// Building the project is being skipped because it is cached.
	case skippedBuildingCached(Dependency)

	/// Rebuilding a cached project because of a version file/framework mismatch.
	case rebuildingCached(Dependency)

	/// Building an uncached project.
	case buildingUncached(Dependency)
}

extension ProjectEvent: Equatable {
	public static func == (lhs: ProjectEvent, rhs: ProjectEvent) -> Bool {
		switch (lhs, rhs) {
		case let (.cloning(left), .cloning(right)):
			return left == right

		case let (.fetching(left), .fetching(right)):
			return left == right

		case let (.checkingOut(leftIdentifier, leftRevision), .checkingOut(rightIdentifier, rightRevision)):
			return leftIdentifier == rightIdentifier && leftRevision == rightRevision

		case let (.downloadingBinaryFrameworkDefinition(leftIdentifier, leftURL), .downloadingBinaryFrameworkDefinition(rightIdentifier, rightURL)):
			return leftIdentifier == rightIdentifier && leftURL == rightURL

		case let (.downloadingBinaries(leftIdentifier, leftRevision), .downloadingBinaries(rightIdentifier, rightRevision)):
			return leftIdentifier == rightIdentifier && leftRevision == rightRevision

		case let (.skippedDownloadingBinaries(leftIdentifier, leftRevision), .skippedDownloadingBinaries(rightIdentifier, rightRevision)):
			return leftIdentifier == rightIdentifier && leftRevision == rightRevision

		case let (.skippedBuilding(leftIdentifier, leftRevision), .skippedBuilding(rightIdentifier, rightRevision)):
			return leftIdentifier == rightIdentifier && leftRevision == rightRevision

		default:
			return false
		}
	}
}

/// Represents a project that is using Carthage.
public final class Project { // swiftlint:disable:this type_body_length
	/// File URL to the root directory of the project.
	public let directoryURL: URL

	/// The file URL to the project's Cartfile.
	public var cartfileURL: URL {
		return directoryURL.appendingPathComponent(Constants.Project.cartfilePath, isDirectory: false)
	}

	/// The file URL to the project's Cartfile.resolved.
	public var resolvedCartfileURL: URL {
		return directoryURL.appendingPathComponent(Constants.Project.resolvedCartfilePath, isDirectory: false)
	}

	/// Whether to prefer HTTPS for cloning (vs. SSH).
	public var preferHTTPS = true

	/// Whether to use submodules for dependencies, or just check out their
	/// working directories.
	public var useSubmodules = false
    
	/// Whether to use authentication credentials from ~/.netrc file
	/// to download binary only frameworks.
	public var useNetrc = false

	/// Sends each event that occurs to a project underneath the receiver (or
	/// the receiver itself).
	public let projectEvents: Signal<ProjectEvent, NoError>
	private let _projectEventsObserver: Signal<ProjectEvent, NoError>.Observer

	public init(directoryURL: URL) {
		precondition(directoryURL.isFileURL)

		let (signal, observer) = Signal<ProjectEvent, NoError>.pipe()
		projectEvents = signal
		_projectEventsObserver = observer

		self.directoryURL = directoryURL
	}

	private typealias CachedVersions = [Dependency: [PinnedVersion]]
	private typealias CachedBinaryProjects = [URL: BinaryProject]

	/// Caches versions to avoid expensive lookups, and unnecessary
	/// fetching/cloning.
	private var cachedVersions: CachedVersions = [:]
	private let cachedVersionsQueue = SerialProducerQueue(name: "org.carthage.Constants.Project.cachedVersionsQueue")

	// Cache the binary project definitions in memory to avoid redownloading during carthage operation
	private var cachedBinaryProjects: CachedBinaryProjects = [:]
	private let cachedBinaryProjectsQueue = SerialProducerQueue(name: "org.carthage.Constants.Project.cachedBinaryProjectsQueue")

	private lazy var xcodeVersionDirectory: String = XcodeVersion.make()
		.map { "\($0.version)_\($0.buildVersion)" } ?? "Unknown"

	/// Attempts to load Cartfile or Cartfile.private from the given directory,
	/// merging their dependencies.
	public func loadCombinedCartfile() -> SignalProducer<Cartfile, CarthageError> {
		let cartfileURL = directoryURL.appendingPathComponent(Constants.Project.cartfilePath, isDirectory: false)
		let privateCartfileURL = directoryURL.appendingPathComponent(Constants.Project.privateCartfilePath, isDirectory: false)

		func isNoSuchFileError(_ error: CarthageError) -> Bool {
			switch error {
			case let .readFailed(_, underlyingError):
				if let underlyingError = underlyingError {
					return underlyingError.domain == NSCocoaErrorDomain && underlyingError.code == NSFileReadNoSuchFileError
				} else {
					return false
				}

			default:
				return false
			}
		}

		let cartfile = SignalProducer { Cartfile.from(file: cartfileURL) }
			.flatMapError { error -> SignalProducer<Cartfile, CarthageError> in
				if isNoSuchFileError(error) && FileManager.default.fileExists(atPath: privateCartfileURL.path) {
					return SignalProducer(value: Cartfile())
				}

				return SignalProducer(error: error)
			}

		let privateCartfile = SignalProducer { Cartfile.from(file: privateCartfileURL) }
			.flatMapError { error -> SignalProducer<Cartfile, CarthageError> in
				if isNoSuchFileError(error) {
					return SignalProducer(value: Cartfile())
				}

				return SignalProducer(error: error)
			}

		return SignalProducer.zip(cartfile, privateCartfile)
			.attemptMap { cartfile, privateCartfile -> Result<Cartfile, CarthageError> in
				var cartfile = cartfile

				let duplicateDeps = duplicateDependenciesIn(cartfile, privateCartfile).map { dependency in
					return DuplicateDependency(
						dependency: dependency,
						locations: ["\(Constants.Project.cartfilePath)", "\(Constants.Project.privateCartfilePath)"]
					)
				}

				if duplicateDeps.isEmpty {
					cartfile.append(privateCartfile)
					return .success(cartfile)
				}

				return .failure(.duplicateDependencies(duplicateDeps))
			}
	}

	/// Reads the project's Cartfile.resolved.
	public func loadResolvedCartfile() -> SignalProducer<ResolvedCartfile, CarthageError> {
		return SignalProducer {
			Result(catching: { try String(contentsOf: self.resolvedCartfileURL, encoding: .utf8) })
				.mapError { .readFailed(self.resolvedCartfileURL, $0) }
				.flatMap(ResolvedCartfile.from)
		}
	}

	/// Writes the given Cartfile.resolved out to the project's directory.
	public func writeResolvedCartfile(_ resolvedCartfile: ResolvedCartfile) -> Result<(), CarthageError> {
		return Result(at: resolvedCartfileURL, attempt: {
			try resolvedCartfile.description.write(to: $0, atomically: true, encoding: .utf8)
		})
	}

	/// Limits the number of concurrent clones/fetches to the number of active
	/// processors.
	private let cloneOrFetchQueue = ConcurrentProducerQueue(name: "org.carthage.CarthageKit", limit: ProcessInfo.processInfo.activeProcessorCount)

	/// Clones the given dependency to the global repositories folder, or fetches
	/// inside it if it has already been cloned.
	///
	/// Returns a signal which will send the URL to the repository's folder on
	/// disk once cloning or fetching has completed.
	private func cloneOrFetchDependency(_ dependency: Dependency, commitish: String? = nil) -> SignalProducer<URL, CarthageError> {
		return cloneOrFetch(dependency: dependency, preferHTTPS: self.preferHTTPS, commitish: commitish)
			.on(value: { event, _ in
				if let event = event {
					self._projectEventsObserver.send(value: event)
				}
			})
			.map { _, url in url }
			.take(last: 1)
			.startOnQueue(cloneOrFetchQueue)
	}

	func downloadBinaryFrameworkDefinition(binary: BinaryURL) -> SignalProducer<BinaryProject, CarthageError> {
		return SignalProducer<Project.CachedBinaryProjects, CarthageError>(value: self.cachedBinaryProjects)
			.flatMap(.merge) { binaryProjectsByURL -> SignalProducer<BinaryProject, CarthageError> in
				if let binaryProject = binaryProjectsByURL[binary.url] {
					return SignalProducer(value: binaryProject)
				} else {
					self._projectEventsObserver.send(value: .downloadingBinaryFrameworkDefinition(.binary(binary), binary.url))
					
					let request = self.buildURLRequest(for: binary.url, useNetrc: self.useNetrc)
					return URLSession.proxiedSession.reactive.data(with: request)
						.mapError { CarthageError.readFailed(binary.url, $0 as NSError) }
						.attemptMap { data, _ in
							return BinaryProject.from(jsonData: data).mapError { error in
								return CarthageError.invalidBinaryJSON(binary.url, error)
							}
						}
						.on(value: { binaryProject in
							self.cachedBinaryProjects[binary.url] = binaryProject
						})
				}
			}
			.startOnQueue(self.cachedBinaryProjectsQueue)
	}
    
    
	/// Builds URL request
	///
	/// - Parameters:
	///   - url: a url that identifies the location of a resource
	///   - useNetrc: determines whether to use credentials from `~/.netrc` file
	/// - Returns: a URL request
	private func buildURLRequest(for url: URL, useNetrc: Bool) -> URLRequest {
		var request = URLRequest(url: url)
		guard useNetrc else { return request }
		
		// When downloading a binary, `carthage` will take into account the user's
		// `~/.netrc` file to determine authentication credentials
		switch Netrc.load() {
		case let .success(netrc):
			if let authorization = netrc.authorization(for: url) {
				request.addValue(authorization, forHTTPHeaderField: "Authorization")
			}
		case .failure(_): break // Do nothing
		}
		return request
	}

	/// Sends all versions available for the given project.
	///
	/// This will automatically clone or fetch the project's repository as
	/// necessary.
	private func versions(for dependency: Dependency) -> SignalProducer<PinnedVersion, CarthageError> {
		let fetchVersions: SignalProducer<PinnedVersion, CarthageError>

		switch dependency {
		case .git, .gitHub:
			fetchVersions = cloneOrFetchDependency(dependency)
				.flatMap(.merge) { repositoryURL in listTags(repositoryURL) }
				.map { PinnedVersion($0) }

		case let .binary(binary):
			fetchVersions = downloadBinaryFrameworkDefinition(binary: binary)
				.flatMap(.concat) { binaryProject -> SignalProducer<PinnedVersion, CarthageError> in
					return SignalProducer(binaryProject.versions.keys)
				}
		}

		return SignalProducer<Project.CachedVersions, CarthageError>(value: self.cachedVersions)
			.flatMap(.merge) { versionsByDependency -> SignalProducer<PinnedVersion, CarthageError> in
				if let versions = versionsByDependency[dependency] {
					return SignalProducer(versions)
				} else {
					return fetchVersions
						.collect()
						.on(value: { newVersions in
							self.cachedVersions[dependency] = newVersions
						})
						.flatMap(.concat) { versions in SignalProducer<PinnedVersion, CarthageError>(versions) }
				}
			}
			.startOnQueue(cachedVersionsQueue)
			.collect()
			.flatMap(.concat) { versions -> SignalProducer<PinnedVersion, CarthageError> in
				if versions.isEmpty {
					return SignalProducer(error: .taggedVersionNotFound(dependency))
				}

				return SignalProducer(versions)
			}
	}

	/// Produces the sub dependencies of the given dependency. Uses the checked out directory if able
	private func dependencySet(for dependency: Dependency, version: PinnedVersion) -> SignalProducer<Set<Dependency>, CarthageError> {
		return self.dependencies(for: dependency, version: version, tryCheckoutDirectory: true)
			.map { $0.0 }
			.collect()
			.map { Set($0) }
			.concat(value: Set())
			.take(first: 1)
	}

	/// Loads the dependencies for the given dependency, at the given version.
	private func dependencies(for dependency: Dependency, version: PinnedVersion) -> SignalProducer<(Dependency, VersionSpecifier), CarthageError> {
		return self.dependencies(for: dependency, version: version, tryCheckoutDirectory: false)
	}

	/// Loads the dependencies for the given dependency, at the given version. Optionally can attempt to read from the Checkout directory
	private func dependencies(
		for dependency: Dependency,
		version: PinnedVersion,
		tryCheckoutDirectory: Bool
	) -> SignalProducer<(Dependency, VersionSpecifier), CarthageError> {
		switch dependency {
		case .git, .gitHub:
			let revision = version.commitish
			let cartfileFetch: SignalProducer<Cartfile, CarthageError> = self.cloneOrFetchDependency(dependency, commitish: revision)
				.flatMap(.concat) { repositoryURL in
					return contentsOfFileInRepository(repositoryURL, Constants.Project.cartfilePath, revision: revision)
				}
				.flatMapError { _ in .empty }
				.attemptMap(Cartfile.from(string:))

			let cartfileSource: SignalProducer<Cartfile, CarthageError>
			if tryCheckoutDirectory {
				let dependencyURL = self.directoryURL.appendingPathComponent(dependency.relativePath)
				cartfileSource = SignalProducer<Bool, NoError> { () -> Bool in
					var isDirectory: ObjCBool = false
					return FileManager.default.fileExists(atPath: dependencyURL.path, isDirectory: &isDirectory) && isDirectory.boolValue
				}
				.flatMap(.concat) { directoryExists -> SignalProducer<Cartfile, CarthageError> in
					if directoryExists {
						return SignalProducer(result: Cartfile.from(file: dependencyURL.appendingPathComponent(Constants.Project.cartfilePath)))
							.flatMapError { _ in .empty }
					} else {
						return cartfileFetch
					}
				}
				.flatMapError { _ in .empty }
			} else {
				cartfileSource = cartfileFetch
			}
			return cartfileSource
				.flatMap(.concat) { cartfile -> SignalProducer<(Dependency, VersionSpecifier), CarthageError> in
					return SignalProducer(cartfile.dependencies.map { ($0.0, $0.1) })
				}

		case .binary:
			// Binary-only frameworks do not support dependencies
			return .empty
		}
	}

	/// Finds all the transitive dependencies for the dependencies to checkout.
	func transitiveDependencies(
		_ dependenciesToCheckout: [String]?,
		resolvedCartfile: ResolvedCartfile
	) -> SignalProducer<[String], CarthageError> {
		return SignalProducer(value: resolvedCartfile)
			.map { resolvedCartfile -> [(Dependency, PinnedVersion)] in
				return resolvedCartfile.dependencies
					.filter { dep, _ in dependenciesToCheckout?.contains(dep.name) ?? false }
			}
			.flatMap(.merge) { dependencies -> SignalProducer<[String], CarthageError> in
				return SignalProducer<(Dependency, PinnedVersion), CarthageError>(dependencies)
					.flatMap(.merge) { dependency, version -> SignalProducer<(Dependency, VersionSpecifier), CarthageError> in
						return self.dependencies(for: dependency, version: version)
					}
					.map { $0.0.name }
					.collect()
		}
	}

	/// Finds the required dependencies and their corresponding version specifiers for each dependency in Cartfile.resolved.
	func requirementsByDependency(
		resolvedCartfile: ResolvedCartfile,
		tryCheckoutDirectory: Bool
	) -> SignalProducer<CompatibilityInfo.Requirements, CarthageError> {
		return SignalProducer(resolvedCartfile.dependencies)
			.flatMap(.concurrent(limit: 4)) { dependency, pinnedVersion -> SignalProducer<(Dependency, (Dependency, VersionSpecifier)), CarthageError> in
				return self.dependencies(for: dependency, version: pinnedVersion, tryCheckoutDirectory: tryCheckoutDirectory)
					.map { (dependency, $0) }
			}
			.collect()
			.flatMap(.merge) { dependencyAndRequirements -> SignalProducer<CompatibilityInfo.Requirements, CarthageError> in
				var dict: CompatibilityInfo.Requirements = [:]
				for (dependency, requirement) in dependencyAndRequirements {
					let (requiredDependency, requiredVersion) = requirement
					var requirementsDict = dict[dependency] ?? [:]

					if requirementsDict[requiredDependency] != nil {
						return SignalProducer(error: .duplicateDependencies([DuplicateDependency(dependency: requiredDependency, locations: [])]))
					}

					requirementsDict[requiredDependency] = requiredVersion
					dict[dependency] = requirementsDict
				}
				return SignalProducer(value: dict)
			}
	}

	/// Attempts to resolve a Git reference to a version.
	private func resolvedGitReference(_ dependency: Dependency, reference: String) -> SignalProducer<PinnedVersion, CarthageError> {
		let repositoryURL = repositoryFileURL(for: dependency)
		return cloneOrFetchDependency(dependency, commitish: reference)
			.flatMap(.concat) { _ in
				return resolveTagInRepository(repositoryURL, reference)
					.map { _ in
						// If the reference is an exact tag, resolves it to the tag.
						return PinnedVersion(reference)
					}
					.flatMapError { _ in
						return resolveReferenceInRepository(repositoryURL, reference)
							.map(PinnedVersion.init)
					}
			}
	}

	/// Attempts to determine the latest satisfiable version of the project's
	/// Carthage dependencies.
	///
	/// This will fetch dependency repositories as necessary, but will not check
	/// them out into the project's working directory.
	public func updatedResolvedCartfile(_ dependenciesToUpdate: [String]? = nil, resolver: ResolverProtocol) -> SignalProducer<ResolvedCartfile, CarthageError> {
		let resolvedCartfile: SignalProducer<ResolvedCartfile?, CarthageError> = loadResolvedCartfile()
			.map(Optional.init)
			.flatMapError { _ in .init(value: nil) }

		return SignalProducer
			.zip(loadCombinedCartfile(), resolvedCartfile)
			.flatMap(.merge) { cartfile, resolvedCartfile in
				return resolver.resolve(
					dependencies: cartfile.dependencies,
					lastResolved: resolvedCartfile?.dependencies,
					dependenciesToUpdate: dependenciesToUpdate
				)
			}
			.map(ResolvedCartfile.init)
	}

	/// Attempts to determine the latest version (whether satisfiable or not)
	/// of the project's Carthage dependencies.
	///
	/// This will fetch dependency repositories as necessary, but will not check
	/// them out into the project's working directory.
	private func latestDependencies(resolver: ResolverProtocol) -> SignalProducer<[Dependency: PinnedVersion], CarthageError> {
		func resolve(prefersGitReference: Bool) -> SignalProducer<[Dependency: PinnedVersion], CarthageError> {
			return SignalProducer
				.combineLatest(loadCombinedCartfile(), loadResolvedCartfile())
				.map { cartfile, resolvedCartfile in
					resolvedCartfile
						.dependencies
						.reduce(into: [Dependency: VersionSpecifier]()) { result, group in
							let dependency = group.key
							let specifier: VersionSpecifier
							if case let .gitReference(value)? = cartfile.dependencies[dependency], prefersGitReference {
								specifier = .gitReference(value)
							} else {
								specifier = .any
							}
							result[dependency] = specifier
						}
				}
				.flatMap(.merge) { resolver.resolve(dependencies: $0, lastResolved: nil, dependenciesToUpdate: nil) }
		}

		return resolve(prefersGitReference: false).flatMapError { error in
			switch error {
			case .taggedVersionNotFound:
				return resolve(prefersGitReference: true)
			default:
				return SignalProducer(error: error)
			}
		}
	}

	public typealias OutdatedDependency = (Dependency, PinnedVersion, PinnedVersion, PinnedVersion)
	/// Attempts to determine which of the project's Carthage
	/// dependencies are out of date.
	///
	/// This will fetch dependency repositories as necessary, but will not check
	/// them out into the project's working directory.
	public func outdatedDependencies(_ includeNestedDependencies: Bool, useNewResolver: Bool = true, resolver: ResolverProtocol? = nil) -> SignalProducer<[OutdatedDependency], CarthageError> {
		let resolverType: ResolverProtocol.Type
		if useNewResolver {
			resolverType = NewResolver.self
		} else {
			resolverType = Resolver.self
		}

		let dependencies: (Dependency, PinnedVersion) -> SignalProducer<(Dependency, VersionSpecifier), CarthageError>
		if includeNestedDependencies {
			dependencies = self.dependencies(for:version:)
		} else {
			dependencies = { _, _ in .empty }
		}

		let resolver = resolver ?? resolverType.init(
			versionsForDependency: versions(for:),
			dependenciesForDependency: dependencies,
			resolvedGitReference: resolvedGitReference
		)

		let outdatedDependencies = SignalProducer
			.combineLatest(
				loadResolvedCartfile(),
				updatedResolvedCartfile(resolver: resolver),
				latestDependencies(resolver: resolver)
			)
			.map { ($0.dependencies, $1.dependencies, $2) }
			.map { currentDependencies, updatedDependencies, latestDependencies -> [OutdatedDependency] in
				return updatedDependencies.compactMap { project, version -> OutdatedDependency? in
					if let resolved = currentDependencies[project], let latest = latestDependencies[project], resolved != version || resolved != latest {
						if SemanticVersion.from(resolved).value == nil, version == resolved {
							// If resolved version is not a semantic version but a commit
							// it is a false-positive if `version` and `resolved` are the same
							return nil
						}

						return (project, resolved, version, latest)
					} else {
						return nil
					}
				}
			}

		if includeNestedDependencies {
			return outdatedDependencies
		}

		return SignalProducer
			.combineLatest(
				outdatedDependencies,
				loadCombinedCartfile()
			)
			.map { oudatedDependencies, combinedCartfile -> [OutdatedDependency] in
				return oudatedDependencies.filter { project, _, _, _ in
					return combinedCartfile.dependencies[project] != nil
				}
			}
	}

	/// Updates the dependencies of the project to the latest version. The
	/// changes will be reflected in Cartfile.resolved, and also in the working
	/// directory checkouts if the given parameter is true.
	public func updateDependencies(
		shouldCheckout: Bool = true,
		useNewResolver: Bool = false,
		buildOptions: BuildOptions,
		dependenciesToUpdate: [String]? = nil
	) -> SignalProducer<(), CarthageError> {
		let resolverType: ResolverProtocol.Type
		if useNewResolver {
			resolverType = NewResolver.self
		} else {
			resolverType = Resolver.self
		}
		let resolver = resolverType.init(
			versionsForDependency: versions(for:),
			dependenciesForDependency: dependencies(for:version:),
			resolvedGitReference: resolvedGitReference
		)

		return updatedResolvedCartfile(dependenciesToUpdate, resolver: resolver)
			.attemptMap { resolvedCartfile -> Result<(), CarthageError> in
				return self.writeResolvedCartfile(resolvedCartfile)
			}
			.then(shouldCheckout ? checkoutResolvedDependencies(dependenciesToUpdate, buildOptions: buildOptions) : .empty)
	}

	/// Constructs the file:// URL at which a given .framework
	/// will be found. Depends on the location of the current project.
	private func frameworkURLInCarthageBuildFolder(
		forSDK sdk: SDK,
		frameworkNameAndExtension: String
	) -> Result<URL, CarthageError> {
		guard let lastComponent = URL(string: frameworkNameAndExtension)?.pathExtension,
			lastComponent == "framework" || lastComponent == "xcframework" else {
				return .failure(.internalError(description: "\(frameworkNameAndExtension) is not a valid framework identifier"))
		}

		guard let destinationURLInWorkingDir = sdk
			.relativeURL?
			.appendingPathComponent(frameworkNameAndExtension, isDirectory: true) else {
				return .failure(.internalError(description: "failed to construct framework destination url from \(sdk.platformSimulatorlessFromHeuristic) and \(frameworkNameAndExtension)"))
		}

		return .success(self
			.directoryURL
			.appendingPathComponent(destinationURLInWorkingDir.path, isDirectory: true)
			.standardizedFileURL)
	}

	/// Unzips the file at the given URL and copies the frameworks, DSYM and
	/// bcsymbolmap files into the corresponding folders for the project. This
	/// step will also check framework compatibility and create a version file
	/// for the given frameworks.
	///
	/// Sends the temporary URL of the unzipped directory
	private func unarchiveAndCopyBinaryFrameworks(
		zipFile: URL,
		projectName: String,
		pinnedVersion: PinnedVersion,
		toolchain: String?
	) -> SignalProducer<URL, CarthageError> {

		// Helper type
		typealias SourceURLAndDestinationURL = (frameworkSourceURL: URL, frameworkDestinationURL: URL)

		// Returns the unique pairs in the input array
		// or the duplicate keys by .frameworkDestinationURL
		func uniqueSourceDestinationPairs(
			_ sourceURLAndDestinationURLpairs: [SourceURLAndDestinationURL]
			) -> Result<[SourceURLAndDestinationURL], CarthageError> {
			let destinationMap = sourceURLAndDestinationURLpairs
				.reduce(into: [URL: [URL]]()) { result, pair in
					result[pair.frameworkDestinationURL] =
						(result[pair.frameworkDestinationURL] ?? []) + [pair.frameworkSourceURL]
			}

			let dupes = destinationMap.filter { $0.value.count > 1 }
			guard dupes.count == 0 else {
				return .failure(CarthageError
					.duplicatesInArchive(duplicates: CarthageError
						.DuplicatesInArchive(dictionary: dupes)))
			}

			let uniquePairs = destinationMap
				.filter { $0.value.count == 1}
				.map { SourceURLAndDestinationURL(frameworkSourceURL: $0.value.first!,
												  frameworkDestinationURL: $0.key)}
			return .success(uniquePairs)
		}

		return SignalProducer<URL, CarthageError>(value: zipFile)
			.flatMap(.concat, unarchive(archive:))
			.flatMap(.concat) { directoryURL -> SignalProducer<URL, CarthageError> in
				// For all frameworks in the directory where the archive has been expanded
				return frameworksInDirectory(directoryURL)
					.collect()
					// Check if multiple frameworks resolve to the same unique destination URL in the Carthage/Build/ folder.
					// This is needed because frameworks might overwrite each others.
					.flatMap(.merge) { frameworksUrls -> SignalProducer<SourceURLAndDestinationURL, CarthageError> in
						return SignalProducer<URL, CarthageError>(frameworksUrls)
							.flatMap(.merge) { url -> SignalProducer<URL, CarthageError> in
								return platformForFramework(url)
									.attemptMap { self.frameworkURLInCarthageBuildFolder(forSDK: $0,
																				 frameworkNameAndExtension: url.lastPathComponent) }
							}
							.collect()
							.flatMap(.merge) { destinationUrls -> SignalProducer<SourceURLAndDestinationURL, CarthageError> in
								let frameworkUrlAndDestinationUrlPairs = zip(frameworksUrls.map{$0.standardizedFileURL},
																			 destinationUrls.map{$0.standardizedFileURL})
									.map { SourceURLAndDestinationURL(frameworkSourceURL:$0,
																	  frameworkDestinationURL: $1) }

								return uniqueSourceDestinationPairs(frameworkUrlAndDestinationUrlPairs)
									.producer
									.flatMap(.merge) { SignalProducer($0) }
							}
					}
					// Check if the framework are compatible with the current Swift version
					.flatMap(.merge) { pair -> SignalProducer<SourceURLAndDestinationURL, CarthageError> in
						return checkFrameworkCompatibility(pair.frameworkSourceURL, usingToolchain: toolchain)
							.mapError { error in CarthageError.internalError(description: error.description) }
							.reduce(into: pair) { (_, _) = ($0.1, $1) }
					}
					// If the framework is compatible copy it over to the destination folder in Carthage/Build
					.flatMap(.merge) { pair -> SignalProducer<URL, CarthageError> in
						return SignalProducer<URL, CarthageError>(value: pair.frameworkSourceURL)
							.copyFileURLsIntoDirectory(pair.frameworkDestinationURL.deletingLastPathComponent())
							.then(SignalProducer<URL, CarthageError>(value: pair.frameworkDestinationURL))
					}
					// Copy .dSYM & .bcsymbolmap too
					.flatMap(.merge) { frameworkDestinationURL -> SignalProducer<URL, CarthageError> in
						if frameworkDestinationURL.pathExtension != "xcframework" {
							return self.copyDSYMToBuildFolderForFramework(frameworkDestinationURL, fromDirectoryURL: directoryURL)
								.then(self.copyBCSymbolMapsToBuildFolderForFramework(frameworkDestinationURL, fromDirectoryURL: directoryURL))
								.then(SignalProducer(value: frameworkDestinationURL))
						}
						else {
							return SignalProducer(value: frameworkDestinationURL)
						}
					}
					.collect()
					// Write the .version file
					.flatMap(.concat) { frameworkURLs -> SignalProducer<(), CarthageError> in
						return self.createVersionFilesForFrameworks(
							frameworkURLs,
							fromDirectoryURL: directoryURL,
							projectName: projectName,
							commitish: pinnedVersion.commitish
						)
					}
					.then(SignalProducer<URL, CarthageError>(value: directoryURL))
			}
	}

	/// Removes the file located at the given URL
	///
	/// Sends empty value on successful removal
	private func removeItem(at url: URL) -> SignalProducer<(), CarthageError> {
		return SignalProducer {
			Result(at: url, attempt: FileManager.default.removeItem(at:))
		}
	}

	/// Installs binaries and debug symbols for the given project, if available.
	///
	/// Sends a boolean indicating whether binaries were installed.
	private func installBinaries(for dependency: Dependency, pinnedVersion: PinnedVersion, toolchain: String?) -> SignalProducer<Bool, CarthageError> {
		switch dependency {
		case let .gitHub(server, repository):
			let client = Client(server: server)
			return self.downloadMatchingBinaries(for: dependency,
												 pinnedVersion: pinnedVersion,
												 fromRepository: repository,
												 client: client
				)
				.flatMapError { error -> SignalProducer<URL, CarthageError> in
					if !client.isAuthenticated {
						return SignalProducer(error: error)
					}
					return self.downloadMatchingBinaries(
						for: dependency,
						pinnedVersion: pinnedVersion,
						fromRepository: repository,
						client: Client(server: server, isAuthenticated: false)
					)
				}
				.flatMap(.concat) {
					return self.unarchiveAndCopyBinaryFrameworks(zipFile: $0,
																 projectName: dependency.name,
																 pinnedVersion: pinnedVersion,
																 toolchain: toolchain
					)
				}
				.flatMap(.concat) { self.removeItem(at: $0) }
				.map { true }
				.flatMapError { error in
					self._projectEventsObserver.send(value: .skippedInstallingBinaries(dependency: dependency, error: error))
					return SignalProducer(value: false)
				}
				.concat(value: false)
				.take(first: 1)

		case .git, .binary:
			return SignalProducer(value: false)
		}
	}

	/// Downloads any binaries and debug symbols that may be able to be used
	/// instead of a repository checkout.
	///
	/// Sends the URL to each downloaded zip, after it has been moved to a
	/// less temporary location.
	private func downloadMatchingBinaries(
		for dependency: Dependency,
		pinnedVersion: PinnedVersion,
		fromRepository repository: Repository,
		client: Client
	) -> SignalProducer<URL, CarthageError> {
		return client.execute(repository.release(forTag: pinnedVersion.commitish))
			.map { _, release in release }
			.filter { release in
				return !release.isDraft && !release.assets.isEmpty
			}
			.flatMapError { error -> SignalProducer<Release, CarthageError> in
				switch error {
				case .doesNotExist:
					return .empty

				case let .apiError(_, _, error):
					// Log the GitHub API request failure, not to error out,
					// because that should not be fatal error.
					self._projectEventsObserver.send(value: .skippedDownloadingBinaries(dependency, error.message))
					return .empty

				default:
					return SignalProducer(error: .gitHubAPIRequestFailed(error))
				}
			}
			.on(value: { release in
				self._projectEventsObserver.send(value: .downloadingBinaries(dependency, release.nameWithFallback))
			})
			.flatMap(.concat) { release -> SignalProducer<URL, CarthageError> in
				return SignalProducer<Release.Asset, CarthageError>(release.assets)
					.filter { asset in
						if asset.name.range(of: Constants.Project.binaryAssetPattern) == nil {
							return false
						}
						return Constants.Project.binaryAssetContentTypes.contains(asset.contentType)
					}
					.flatMap(.concat) { asset -> SignalProducer<URL, CarthageError> in
						let fileURL = fileURLToCachedBinary(dependency, release, asset)

						if FileManager.default.fileExists(atPath: fileURL.path) {
							return SignalProducer(value: fileURL)
						} else {
							return client.download(asset: asset)
								.mapError(CarthageError.gitHubAPIRequestFailed)
								.flatMap(.concat) { downloadURL in cacheDownloadedBinary(downloadURL, toURL: fileURL) }
						}
					}
			}
	}

	/// Copies the DSYM matching the given framework and contained within the
	/// given directory URL to the directory that the framework resides within.
	///
	/// If no dSYM is found for the given framework, completes with no values.
	///
	/// Sends the URL of the dSYM after copying.
	public func copyDSYMToBuildFolderForFramework(_ frameworkURL: URL, fromDirectoryURL directoryURL: URL) -> SignalProducer<URL, CarthageError> {
		let destinationDirectoryURL = frameworkURL.deletingLastPathComponent()
		return dSYMForFramework(frameworkURL, inDirectoryURL: directoryURL)
			.copyFileURLsIntoDirectory(destinationDirectoryURL)
	}

	/// Copies any *.bcsymbolmap files matching the given framework and contained
	/// within the given directory URL to the directory that the framework
	/// resides within.
	///
	/// If no bcsymbolmap files are found for the given framework, completes with
	/// no values.
	///
	/// Sends the URLs of the bcsymbolmap files after copying.
	public func copyBCSymbolMapsToBuildFolderForFramework(_ frameworkURL: URL, fromDirectoryURL directoryURL: URL) -> SignalProducer<URL, CarthageError> {
		let destinationDirectoryURL = frameworkURL.deletingLastPathComponent()
		return BCSymbolMapsForFramework(frameworkURL, inDirectoryURL: directoryURL)
			.copyFileURLsIntoDirectory(destinationDirectoryURL)
	}

	/// Creates a .version file for all of the provided frameworks.
	public func createVersionFilesForFrameworks(
		_ frameworkURLs: [URL],
		fromDirectoryURL directoryURL: URL,
		projectName: String,
		commitish: String
	) -> SignalProducer<(), CarthageError> {
		return createVersionFileForCommitish(commitish, dependencyName: projectName, buildProducts: frameworkURLs, rootDirectoryURL: self.directoryURL)
	}

	private let gitOperationQueue = SerialProducerQueue(name: "org.carthage.Constants.Project.gitOperationQueue")

	/// Checks out the given dependency into its intended working directory,
	/// cloning it first if need be.
	private func checkoutOrCloneDependency(
		_ dependency: Dependency,
		version: PinnedVersion,
		submodulesByPath: [String: Submodule]
	) -> SignalProducer<(), CarthageError> {
		let revision = version.commitish
		return cloneOrFetchDependency(dependency, commitish: revision)
			.flatMap(.merge) { repositoryURL -> SignalProducer<(), CarthageError> in
				let workingDirectoryURL = self.directoryURL.appendingPathComponent(dependency.relativePath, isDirectory: true)

				/// The submodule for an already existing submodule at dependency project’s path
				/// or the submodule to be added at this path given the `--use-submodules` flag.
				let submodule: Submodule?

				if var foundSubmodule = submodulesByPath[dependency.relativePath] {
					foundSubmodule.url = dependency.gitURL(preferHTTPS: self.preferHTTPS)!
					foundSubmodule.sha = revision
					submodule = foundSubmodule
				} else if self.useSubmodules {
					submodule = Submodule(name: dependency.relativePath, path: dependency.relativePath, url: dependency.gitURL(preferHTTPS: self.preferHTTPS)!, sha: revision)
				} else {
					submodule = nil
				}

				let symlinkCheckoutPaths = self.symlinkCheckoutPaths(for: dependency, version: version, withRepository: repositoryURL, atRootDirectory: self.directoryURL)

				if let submodule = submodule {
					// In the presence of `submodule` for `dependency` — before symlinking, (not after) — add submodule and its submodules:
					// `dependency`, subdependencies that are submodules, and non-Carthage-housed submodules.
					return addSubmoduleToRepository(self.directoryURL, submodule, GitURL(repositoryURL.path))
						.startOnQueue(self.gitOperationQueue)
						.then(symlinkCheckoutPaths)
				} else {
					return checkoutRepositoryToDirectory(repositoryURL, workingDirectoryURL, revision: revision)
						// For checkouts of “ideally bare” repositories of `dependency`, we add its submodules by cloning ourselves, after symlinking.
						.then(symlinkCheckoutPaths)
						.then(
							submodulesInRepository(repositoryURL, revision: revision)
								.flatMap(.merge) {
									cloneSubmoduleInWorkingDirectory($0, workingDirectoryURL)
								}
						)
				}
			}
			.on(started: {
				self._projectEventsObserver.send(value: .checkingOut(dependency, revision))
			})
	}

	public func buildOrderForResolvedCartfile(
		_ cartfile: ResolvedCartfile,
		dependenciesToInclude: [String]? = nil
	) -> SignalProducer<(Dependency, PinnedVersion), CarthageError> {
		// swiftlint:disable:next nesting
		typealias DependencyGraph = [Dependency: Set<Dependency>]

		// A resolved cartfile already has all the recursive dependencies. All we need to do is sort
		// out the relationships between them. Loading the cartfile will each will give us its
		// dependencies. Building a recursive lookup table with this information will let us sort
		// dependencies before the projects that depend on them.
		return SignalProducer<(Dependency, PinnedVersion), CarthageError>(cartfile.dependencies.map { ($0, $1) })
			.flatMap(.merge) { (dependency: Dependency, version: PinnedVersion) -> SignalProducer<DependencyGraph, CarthageError> in
				return self.dependencySet(for: dependency, version: version)
					.map { dependencies in
						[dependency: dependencies]
					}
			}
			.reduce(into: [:]) { (working: inout DependencyGraph, next: DependencyGraph) in
				for (key, value) in next {
					working.updateValue(value, forKey: key)
				}
			}
			.flatMap(.latest) { (graph: DependencyGraph) -> SignalProducer<(Dependency, PinnedVersion), CarthageError> in
				let dependenciesToInclude = Set(graph
					.map { dependency, _ in dependency }
					.filter { dependency in dependenciesToInclude?.contains(dependency.name) ?? false })

				guard let sortedDependencies = topologicalSort(graph, nodes: dependenciesToInclude) else { // swiftlint:disable:this single_line_guard
					return SignalProducer(error: .dependencyCycle(graph))
				}

				let sortedPinnedDependencies = cartfile.dependencies.keys
					.filter { dependency in sortedDependencies.contains(dependency) }
					.sorted { left, right in sortedDependencies.index(of: left)! < sortedDependencies.index(of: right)! }
					.map { ($0, cartfile.dependencies[$0]!) }

				return SignalProducer(sortedPinnedDependencies)
			}
	}

<<<<<<< HEAD
	public func removeUnneededItems() -> SignalProducer<(), CarthageError> {
		let binariesDirectoryURL = self.directoryURL
			.appendingPathComponent(Constants.binariesFolderPath, isDirectory: true)
			.resolvingSymlinksInPath()

		return loadResolvedCartfile()
			.flatMap(.merge) { resolved -> SignalProducer<Dependency, CarthageError> in
				return SignalProducer(resolved.dependencies.keys)
			}
			.flatMap(.merge) { dependency -> SignalProducer<(checkoutURL: URL, versionFileURL: URL, binaryURLs: [URL]), CarthageError> in
				let checkoutURL = self.directoryURL
					.appendingPathComponent(dependency.relativePath, isDirectory: true)
					.resolvingSymlinksInPath()

				let versionFileURL = VersionFile
					.url(for: dependency, rootDirectoryURL: self.directoryURL)
					.resolvingSymlinksInPath()

				let frameworkURLs = buildableSchemesInDirectory(checkoutURL, withConfiguration: "Release", useXCFrameworks: .none)
					.flatMap(.concurrent(limit: 4)) { scheme, project, _ -> SignalProducer<BuildSettings, CarthageError> in
						let buildArguments = BuildArguments(project: project, scheme: scheme, configuration: "Release")
						return BuildSettings.load(with: buildArguments)
					}
					.flatMap(.concat) { settings -> SignalProducer<(BuildSettings, String, String), CarthageError> in
						return SignalProducer(settings.wrapperName)
							.zip(with: settings.xcFrameworkWrapperName)
							.map { (settings, $0.0, $0.1) }
					}
					.flatMap(.concat) { (settings, wrapperName, xcFrameworkWrapperName) -> SignalProducer<(URL, isStatic: Bool, xcFrameworkWrapperName: String), CarthageError> in

						return settings.buildSDKs.flatMap(.merge) { sdk -> SignalProducer<(URL, isStatic: Bool, xcFrameworkWrapperName: String), CarthageError> in

							// produce paths for frameworks builds
							let url = settings.productDestinationPath(in: binariesDirectoryURL.appendingPathComponent(sdk.platform.rawValue, isDirectory: true))
								.appendingPathComponent(wrapperName)
							let isStatic = settings.frameworkType.value.flatMap { $0 } == .static
							let canonicalPathProducer = SignalProducer<(URL, isStatic: Bool, xcFrameworkWrapperName: String), CarthageError>(value: (url, isStatic, xcFrameworkWrapperName))
							if sdk.isSimulator {
								// produce paths for xcframework builds
								let url = settings.productDestinationPath(in: binariesDirectoryURL)
									.appendingPathComponent("\(sdk.platform.rawValue)Simulator", isDirectory: true)
									.appendingPathComponent(wrapperName)
								let xcfarmeworkLocationsProcuder = SignalProducer<(URL, isStatic: Bool, xcFrameworkWrapperName: String), CarthageError>(value: (url, isStatic, xcFrameworkWrapperName))
								return canonicalPathProducer.concat(xcfarmeworkLocationsProcuder)
							}
							else {
								return canonicalPathProducer
							}
						}
					}

				return frameworkURLs
					.flatMap(.concurrent(limit: 4)) { frameworkURL, isStatic, xcFrameworkWrapperName -> SignalProducer<(URL, xcFrameworkWrapperName: String), CarthageError> in
						let framework = SignalProducer<(URL, xcFrameworkWrapperName: String), CarthageError>(value: (frameworkURL, xcFrameworkWrapperName))

						guard !isStatic else { return framework }

						let bcSymbolMaps = BCSymbolMapsForFramework(frameworkURL)
							.map { return ($0, xcFrameworkWrapperName) }
							.flatMapError { _ in SignalProducer<(URL, xcFrameworkWrapperName: String), CarthageError>.empty }

						let dSYMs = dSYMForFramework(frameworkURL, inDirectoryURL: frameworkURL.deletingLastPathComponent())
							.map { return ($0, xcFrameworkWrapperName) }
							.flatMapError { _ in SignalProducer<(URL, xcFrameworkWrapperName: String), CarthageError>.empty }

						return .merge(framework, bcSymbolMaps, dSYMs)
					}
					.collect()
					.map { urlsAndWrapperName -> ([URL], String) in
						let t = urlsAndWrapperName.reduce(into: ([URL](), "")) { acc, next in
							acc.0.append(next.0)
							acc.1 = next.1
						}
						return t
					}
					.flatMap(.merge) { (urls, xcFrameworkWrapperName)  -> SignalProducer<[URL], CarthageError> in
						let xcframeworkURL = self.directoryURL.appendingPathComponent(Constants.binariesFolderPath).appendingPathComponent(xcFrameworkWrapperName)
						if FileManager.default.fileExists(atPath: xcframeworkURL.resolvingSymlinksInPath().absoluteString) {
							return SignalProducer(value: [xcframeworkURL] + urls)
						}
						else {
							return  SignalProducer(value: urls)
						}
					}
					.map { (checkoutURL, versionFileURL, $0) }
			}
			.collect()
			.map { urls -> (checkoutURLs: Set<URL>, versionFileURLs: Set<URL>, binaryURLs: Set<URL>) in
				var checkoutURLSet: Set<URL> = []
				var versionFileURLSet: Set<URL> = []
				var binaryURLSet: Set<URL> = []

				for (checkoutURL, versionFileURL, binaryURLs) in urls {
					checkoutURLSet.insert(checkoutURL)
					versionFileURLSet.insert(versionFileURL)
					binaryURLSet.formUnion(binaryURLs)
				}
				return (checkoutURLSet, versionFileURLSet, binaryURLSet)
			}
			.flatMap(.merge) { checkoutURLs, versionFileURLs, binaryURLs -> SignalProducer<URL, CarthageError> in
				let fileManager = FileManager.default

				var urls: [URL] = []
				urls += (try? fileManager
					.contentsOfDirectory(
						at: self.directoryURL.appendingPathComponent(Constants.checkoutsFolderPath, isDirectory: true),
						includingPropertiesForKeys: nil
					)
					.map { $0.resolvingSymlinksInPath() }
					.filter { !checkoutURLs.contains($0) }) ?? []

				urls += (try? fileManager
					.contentsOfDirectory(
						at: self.directoryURL.appendingPathComponent(Constants.binariesFolderPath, isDirectory: true),
						includingPropertiesForKeys: nil
					)
					.map { $0.resolvingSymlinksInPath() }
					.filter { $0.pathExtension == VersionFile.pathExtension &&
						!versionFileURLs.contains($0) }) ?? []

				urls += Platform.supportedPlatforms
					.flatMap { platform -> [URL] in
						(try? fileManager
							.contentsOfDirectory(
								at: self.directoryURL.appendingPathComponent(platform.relativePath, isDirectory: true),
								includingPropertiesForKeys: nil
							)
							.filter { !binaryURLs.contains($0) && $0.lastPathComponent != FrameworkType.staticFolderName }) ?? []
					}

				urls += Platform.supportedPlatforms
					.flatMap { platform -> [URL] in
						(try? fileManager
							.contentsOfDirectory(
								at: self.directoryURL
									.appendingPathComponent(platform.relativePath, isDirectory: true)
									.appendingPathComponent(FrameworkType.staticFolderName, isDirectory: true),
								includingPropertiesForKeys: nil
							)
							.filter { !binaryURLs.contains($0) }) ?? []
					}
				urls += (try? fileManager
					.contentsOfDirectory(
						at: self.directoryURL.appendingPathComponent(Constants.combinedBinariesFolderPath, isDirectory: true),
						includingPropertiesForKeys: nil
					)
					.filter { !binaryURLs.contains($0) }) ?? []

				return SignalProducer(Set(urls))
			}
			.on { self._projectEventsObserver.send(value: ProjectEvent.removingUnneededItem($0)) }
			.flatMap(.merge, self.removeItem(at:))
			.then(SignalProducer<(), CarthageError>.empty)
		}

=======
>>>>>>> 0d324cbd
	/// Checks out the dependencies listed in the project's Cartfile.resolved,
	/// optionally they are limited by the given list of dependency names.
	public func checkoutResolvedDependencies(_ dependenciesToCheckout: [String]? = nil, buildOptions: BuildOptions?) -> SignalProducer<(), CarthageError> {
		/// Determine whether the repository currently holds any submodules (if
		/// it even is a repository).
		let submodulesSignal = submodulesInRepository(self.directoryURL)
			.reduce(into: [:]) { (submodulesByPath: inout [String: Submodule], submodule) in
				submodulesByPath[submodule.path] = submodule
			}

		return loadResolvedCartfile()
			.flatMap(.latest) { resolvedCartfile -> SignalProducer<([String]?, ResolvedCartfile), CarthageError> in
				guard let dependenciesToCheckout = dependenciesToCheckout else {
					return SignalProducer(value: (nil, resolvedCartfile))
				}

				return self
					.transitiveDependencies(dependenciesToCheckout, resolvedCartfile: resolvedCartfile)
					.map { (dependenciesToCheckout + $0, resolvedCartfile) }
			}
			.map { dependenciesToCheckout, resolvedCartfile -> [(Dependency, PinnedVersion)] in
				return resolvedCartfile.dependencies
					.filter { dep, _ in dependenciesToCheckout?.contains(dep.name) ?? true }
			}
			.zip(with: submodulesSignal)
			.flatMap(.merge) { dependencies, submodulesByPath -> SignalProducer<(), CarthageError> in
				return SignalProducer<(Dependency, PinnedVersion), CarthageError>(dependencies)
					.flatMap(.concurrent(limit: 4)) { dependency, version -> SignalProducer<(), CarthageError> in
						switch dependency {
						case .git, .gitHub:
							return self.checkoutOrCloneDependency(dependency, version: version, submodulesByPath: submodulesByPath)
						case .binary:
							return .empty
						}
					}
			}
			.then(SignalProducer<(), CarthageError>.empty)
	}

	private func installBinariesForBinaryProject(
		binary: BinaryURL,
		pinnedVersion: PinnedVersion,
		projectName: String,
		toolchain: String?
	) -> SignalProducer<(), CarthageError> {
		return SignalProducer<SemanticVersion, ScannableError>(result: SemanticVersion.from(pinnedVersion))
			.mapError { CarthageError(scannableError: $0) }
			.combineLatest(with: self.downloadBinaryFrameworkDefinition(binary: binary))
			.attemptMap { semanticVersion, binaryProject -> Result<(SemanticVersion, URL), CarthageError> in
				guard let frameworkURL = binaryProject.versions[pinnedVersion] else {
					return .failure(CarthageError.requiredVersionNotFound(Dependency.binary(binary), VersionSpecifier.exactly(semanticVersion)))
				}

				return .success((semanticVersion, frameworkURL))
			}
			.flatMap(.concat) { semanticVersion, frameworkURL in
				return self.downloadBinary(dependency: Dependency.binary(binary), version: semanticVersion, url: frameworkURL)
			}
			.flatMap(.concat) { zipFile in
				self.unarchiveAndCopyBinaryFrameworks(zipFile: zipFile, projectName: projectName, pinnedVersion: pinnedVersion, toolchain: toolchain)
 					.on(failed: { _ in
						try? FileManager.default.removeItem(at: zipFile)
					})
			}
			.flatMap(.concat) { self.removeItem(at: $0) }
	}

	/// Downloads the binary only framework file. Sends the URL to each downloaded zip, after it has been moved to a
	/// less temporary location.
	private func downloadBinary(dependency: Dependency, version: SemanticVersion, url: URL) -> SignalProducer<URL, CarthageError> {
		let fileName = url.lastPathComponent
		let fileURL = fileURLToCachedBinaryDependency(dependency, version, fileName)

		if FileManager.default.fileExists(atPath: fileURL.path) {
			return SignalProducer(value: fileURL)
		} else {
			let request = self.buildURLRequest(for: url, useNetrc: self.useNetrc)
			return URLSession.proxiedSession.reactive.download(with: request)
				.on(started: {
					self._projectEventsObserver.send(value: .downloadingBinaries(dependency, version.description))
				})
				.mapError { CarthageError.readFailed(url, $0 as NSError) }
				.flatMap(.concat) { downloadURL, _ in cacheDownloadedBinary(downloadURL, toURL: fileURL) }
		}
	}

	/// Creates symlink between the dependency checkouts and the root checkouts
	private func symlinkCheckoutPaths(
		for dependency: Dependency,
		version: PinnedVersion,
		withRepository repositoryURL: URL,
		atRootDirectory rootDirectoryURL: URL
	) -> SignalProducer<(), CarthageError> {
		let rawDependencyURL = rootDirectoryURL.appendingPathComponent(dependency.relativePath, isDirectory: true)
		let dependencyURL = rawDependencyURL.resolvingSymlinksInPath()
		let dependencyCheckoutsURL = dependencyURL.appendingPathComponent(Constants.checkoutsFolderPath, isDirectory: true).resolvingSymlinksInPath()
		let fileManager = FileManager.default

		return self.dependencySet(for: dependency, version: version)
			// file system objects which might conflict with symlinks
			.zip(with: list(treeish: version.commitish, atPath: Constants.checkoutsFolderPath, inRepository: repositoryURL)
									.map { (path: String) in (path as NSString).lastPathComponent }
									.collect()
			)
			.attemptMap { (dependencies: Set<Dependency>, components: [String]) -> Result<(), CarthageError> in
				let names = dependencies
					.filter { dependency in
						// Filter out dependencies with names matching (case-insensitively) file system objects from git in `CarthageProjectCheckoutsPath`.
						// Edge case warning on file system case-sensitivity. If a differently-cased file system object exists in git
						// and is stored on a case-sensitive file system (like the Sierra preview of APFS), we currently preempt
						// the non-conflicting symlink. Probably, nobody actually desires or needs the opposite behavior.
						!components.contains {
							dependency.name.caseInsensitiveCompare($0) == .orderedSame
						}
					}
					.map { $0.name }

				// If no `CarthageProjectCheckoutsPath`-housed symlinks are needed,
				// return early after potentially adding submodules
				// (which could be outside `CarthageProjectCheckoutsPath`).
				if names.isEmpty { return .success(()) } // swiftlint:disable:this single_line_return

				do {
					try fileManager.createDirectory(at: dependencyCheckoutsURL, withIntermediateDirectories: true)
				} catch let error as NSError {
					if !(error.domain == NSCocoaErrorDomain && error.code == NSFileWriteFileExistsError) {
						return .failure(.writeFailed(dependencyCheckoutsURL, error))
					}
				}

				for name in names {
					let dependencyCheckoutURL = dependencyCheckoutsURL.appendingPathComponent(name)
					let subdirectoryPath = (Constants.checkoutsFolderPath as NSString).appendingPathComponent(name)
					let linkDestinationPath = relativeLinkDestination(for: dependency, subdirectory: subdirectoryPath)

					let dependencyCheckoutURLResource = try? dependencyCheckoutURL.resourceValues(forKeys: [
						.isSymbolicLinkKey,
						.isDirectoryKey,
					])

					if dependencyCheckoutURLResource?.isSymbolicLink == true {
						_ = dependencyCheckoutURL.path.withCString(Darwin.unlink)
					} else if dependencyCheckoutURLResource?.isDirectory == true {
						// older version of carthage wrote this directory?
						// user wrote this directory, unaware of the precedent not to circumvent carthage’s management?
						// directory exists as the result of rogue process or gamma ray?

						// swiftlint:disable:next todo
						// TODO: explore possibility of messaging user, informing that deleting said directory will result
						// in symlink creation with carthage versions greater than 0.20.0, maybe with more broad advice on
						// “from scratch” reproducability.
						continue
					}

					if let error = Result(at: dependencyCheckoutURL, attempt: {
						try fileManager.createSymbolicLink(atPath: $0.path, withDestinationPath: linkDestinationPath)
					}).error {
						return .failure(error)
					}
				}

				return .success(())
			}
	}

	/// Attempts to build each Carthage dependency that has been checked out,
	/// optionally they are limited by the given list of dependency names.
	/// Cached dependencies whose dependency trees are also cached will not
	/// be rebuilt unless otherwise specified via build options.
	///
	/// Returns a producer-of-producers representing each scheme being built.
	public func buildCheckedOutDependenciesWithOptions( // swiftlint:disable:this cyclomatic_complexity function_body_length
		_ options: BuildOptions,
		dependenciesToBuild: [String]? = nil,
		sdkFilter: @escaping SDKFilterCallback = { sdks, _, _, _ in .success(sdks) }
	) -> BuildSchemeProducer {
		return loadResolvedCartfile()
			.flatMap(.concat) { resolvedCartfile -> SignalProducer<(Dependency, PinnedVersion), CarthageError> in
				return self.buildOrderForResolvedCartfile(resolvedCartfile, dependenciesToInclude: dependenciesToBuild)
			}
			.flatMap(.concat) { dependency, version -> SignalProducer<((Dependency, PinnedVersion), Set<Dependency>, Bool?), CarthageError> in
				return SignalProducer.combineLatest(
					SignalProducer(value: (dependency, version)),
					self.dependencySet(for: dependency, version: version),
					versionFileMatches(
						dependency,
						version: version,
						platforms: options.platforms,
						rootDirectoryURL: self.directoryURL,
						toolchain: options.toolchain
					)
				)
			}
			.reduce([]) { includedDependencies, nextGroup -> [(Dependency, PinnedVersion)] in
				let (nextDependency, projects, matches) = nextGroup

				var dependenciesIncludingNext = includedDependencies
				dependenciesIncludingNext.append(nextDependency)

				let projectsToBeBuilt = Set(includedDependencies.map { $0.0 })

				guard options.cacheBuilds && projects.isDisjoint(with: projectsToBeBuilt) else {
					return dependenciesIncludingNext
				}

				guard let versionFileMatches = matches else {
					self._projectEventsObserver.send(value: .buildingUncached(nextDependency.0))
					return dependenciesIncludingNext
				}

				if versionFileMatches {
					self._projectEventsObserver.send(value: .skippedBuildingCached(nextDependency.0))
					return includedDependencies
				} else {
					self._projectEventsObserver.send(value: .rebuildingCached(nextDependency.0))
					return dependenciesIncludingNext
				}
			}
			.flatMap(.concat) { (dependencies: [(Dependency, PinnedVersion)]) -> SignalProducer<(Dependency, PinnedVersion), CarthageError> in
				return SignalProducer(dependencies)
					.flatMap(.concurrent(limit: 4)) { dependency, version -> SignalProducer<(Dependency, PinnedVersion), CarthageError> in
						switch dependency {
						case .git, .gitHub:
							guard options.useBinaries else {
								return .empty
							}
							return self.installBinaries(for: dependency, pinnedVersion: version, toolchain: options.toolchain)
								.filterMap { installed -> (Dependency, PinnedVersion)? in
									return installed ? (dependency, version) : nil
								}
						case let .binary(binary):
							return self.installBinariesForBinaryProject(binary: binary, pinnedVersion: version, projectName: dependency.name, toolchain: options.toolchain)
								.then(.init(value: (dependency, version)))
						}
					}
					.flatMap(.merge) { dependency, version -> SignalProducer<(Dependency, PinnedVersion), CarthageError> in
						// Symlink the build folder of binary downloads for consistency with regular checkouts
						// (even though it's not necessary since binary downloads aren't built by Carthage)
						return self.symlinkBuildPathIfNeeded(for: dependency, version: version)
							.then(.init(value: (dependency, version)))
					}
					.collect()
					.map { installedDependencies -> [(Dependency, PinnedVersion)] in
						// Filters out dependencies that we've downloaded binaries for
						// but preserves the build order
						return dependencies.filter { dependency -> Bool in
							!installedDependencies.contains { $0 == dependency }
						}
					}
					.flatten()
			}
			.flatMap(.concat) { dependency, version -> BuildSchemeProducer in
				let dependencyPath = self.directoryURL.appendingPathComponent(dependency.relativePath, isDirectory: true).path
				if !FileManager.default.fileExists(atPath: dependencyPath) {
					return .empty
				}

				var options = options
				let baseURL = options.derivedDataPath.flatMap(URL.init(string:)) ?? Constants.Dependency.derivedDataURL
				let derivedDataPerXcode = baseURL.appendingPathComponent(self.xcodeVersionDirectory, isDirectory: true)
				let derivedDataPerDependency = derivedDataPerXcode.appendingPathComponent(dependency.name, isDirectory: true)
				let derivedDataVersioned = derivedDataPerDependency.appendingPathComponent(version.commitish, isDirectory: true)
				options.derivedDataPath = derivedDataVersioned.resolvingSymlinksInPath().path

				return self.symlinkBuildPathIfNeeded(for: dependency, version: version)
					.then(
						build(
							dependency: dependency,
							version: version,
							self.directoryURL,
							withOptions: options,
							sdkFilter: sdkFilter)
				).flatMapError { error -> BuildSchemeProducer in
						switch error {
						case .noSharedFrameworkSchemes:
							// Log that building the dependency is being skipped,
							// not to error out with `.noSharedFrameworkSchemes`
							// to continue building other dependencies.
							self._projectEventsObserver.send(value: .skippedBuilding(dependency, error.description))

							if options.cacheBuilds {
								// Create a version file for a dependency with no shared schemes
								// so that its cache is not always considered invalid.
								return createVersionFileForCommitish(version.commitish,
																	 dependencyName: dependency.name,
																	 platforms: options.platforms,
																	 buildProducts: [],
																	 rootDirectoryURL: self.directoryURL)
									.then(BuildSchemeProducer.empty)
							}
							return .empty

						default:
							return SignalProducer(error: error)
						}
					}
			}
	}

	private func symlinkBuildPathIfNeeded(for dependency: Dependency, version: PinnedVersion) -> SignalProducer<(), CarthageError> {
		return dependencySet(for: dependency, version: version)
			.flatMap(.merge) { dependencies -> SignalProducer<(), CarthageError> in
				// Don't symlink the build folder if the dependency doesn't have
				// any Carthage dependencies
				if dependencies.isEmpty {
					return .empty
				}
				return symlinkBuildPath(for: dependency, rootDirectoryURL: self.directoryURL)
			}
	}

	/// Determines whether the requirements specified in this project's Cartfile.resolved
	/// are compatible with the versions specified in the Cartfile for each of those projects.
	///
	/// Either emits a value to indicate success or an error.
	public func validate(resolvedCartfile: ResolvedCartfile) -> SignalProducer<(), CarthageError> {
		return SignalProducer(value: resolvedCartfile)
			.flatMap(.concat) { (resolved: ResolvedCartfile) -> SignalProducer<([Dependency: PinnedVersion], CompatibilityInfo.Requirements), CarthageError> in
				let requirements = self.requirementsByDependency(resolvedCartfile: resolved, tryCheckoutDirectory: true)
				return SignalProducer.zip(SignalProducer(value: resolved.dependencies), requirements)
			}
			.flatMap(.concat) { (info: ([Dependency: PinnedVersion], CompatibilityInfo.Requirements)) -> SignalProducer<[CompatibilityInfo], CarthageError> in
				let (dependencies, requirements) = info
				return .init(result: CompatibilityInfo.incompatibilities(for: dependencies, requirements: requirements))
			}
			.flatMap(.concat) { incompatibilities -> SignalProducer<(), CarthageError> in
				return incompatibilities.isEmpty ? .init(value: ()) : .init(error: .invalidResolvedCartfile(incompatibilities))
			}
	}
}

/// Creates symlink between the dependency build folder and the root build folder
///
/// Returns a signal indicating success
private func symlinkBuildPath(for dependency: Dependency, rootDirectoryURL: URL) -> SignalProducer<(), CarthageError> {
	return SignalProducer { () -> Result<(), CarthageError> in
		let rootBinariesURL = rootDirectoryURL.appendingPathComponent(Constants.binariesFolderPath, isDirectory: true).resolvingSymlinksInPath()
		let rawDependencyURL = rootDirectoryURL.appendingPathComponent(dependency.relativePath, isDirectory: true)
		let dependencyURL = rawDependencyURL.resolvingSymlinksInPath()
		let fileManager = FileManager.default

		// Link this dependency's Carthage/Build folder to that of the root
		// project, so it can see all products built already, and so we can
		// automatically drop this dependency's product in the right place.
		let dependencyBinariesURL = dependencyURL.appendingPathComponent(Constants.binariesFolderPath, isDirectory: true)

		let createDirectory = { try fileManager.createDirectory(at: $0, withIntermediateDirectories: true) }
		return Result(at: rootBinariesURL, attempt: createDirectory)
			.flatMap { _ in
				Result(at: dependencyBinariesURL, attempt: fileManager.removeItem(at:))
					.recover(with: Result(at: dependencyBinariesURL.deletingLastPathComponent(), attempt: createDirectory))
			}
			.flatMap { _ in
				Result(at: rawDependencyURL, carthageError: CarthageError.readFailed, attempt: {
						try $0.resourceValues(forKeys: [ .isSymbolicLinkKey ]).isSymbolicLink
					})
					.flatMap { isSymlink in
						Result(at: dependencyBinariesURL, attempt: {
							if isSymlink == true {
								return try fileManager.createSymbolicLink(at: $0, withDestinationURL: rootBinariesURL)
							} else {
								let linkDestinationPath = relativeLinkDestination(for: dependency, subdirectory: Constants.binariesFolderPath)
								return try fileManager.createSymbolicLink(atPath: $0.path, withDestinationPath: linkDestinationPath)
							}
						})
					}
			}
	}
}

/// Constructs a file URL to where the binary corresponding to the given
/// arguments should live.
private func fileURLToCachedBinary(_ dependency: Dependency, _ release: Release, _ asset: Release.Asset) -> URL {
	// ~/Library/Caches/org.carthage.CarthageKit/binaries/ReactiveCocoa/v2.3.1/1234-ReactiveCocoa.framework.zip
	return Constants.Dependency.assetsURL.appendingPathComponent("\(dependency.name)/\(release.tag)/\(asset.id)-\(asset.name)", isDirectory: false)
}

/// Constructs a file URL to where the binary only framework download should be cached
private func fileURLToCachedBinaryDependency(_ dependency: Dependency, _ semanticVersion: SemanticVersion, _ fileName: String) -> URL {
	// ~/Library/Caches/org.carthage.CarthageKit/binaries/MyBinaryProjectFramework/2.3.1/MyBinaryProject.framework.zip
	return Constants.Dependency.assetsURL.appendingPathComponent("\(dependency.name)/\(semanticVersion)/\(fileName)")
}

/// Caches the downloaded binary at the given URL, moving it to the other URL
/// given.
///
/// Sends the final file URL upon .success.
private func cacheDownloadedBinary(_ downloadURL: URL, toURL cachedURL: URL) -> SignalProducer<URL, CarthageError> {
	return SignalProducer(value: cachedURL)
		.attempt { fileURL in
			Result(at: fileURL.deletingLastPathComponent(), attempt: {
				try FileManager.default.createDirectory(at: $0, withIntermediateDirectories: true)
			})
		}
		.attempt { newDownloadURL in
			// Tries `rename()` system call at first.
			let result = downloadURL.withUnsafeFileSystemRepresentation { old in
				newDownloadURL.withUnsafeFileSystemRepresentation { new in
					rename(old!, new!)
				}
			}
			if result == 0 {
				return .success(())
			}

			if errno != EXDEV {
				return .failure(.taskError(.posixError(errno)))
			}

			// If the “Cross-device link” error occurred, then falls back to
			// `FileManager.moveItem(at:to:)`.
			//
			// See https://github.com/Carthage/Carthage/issues/706 and
			// https://github.com/Carthage/Carthage/issues/711.
			return Result(at: newDownloadURL, attempt: {
				try FileManager.default.moveItem(at: downloadURL, to: $0)
			})
		}
}

/// Sends the URL to each file found in the given directory conforming to the
/// given type identifier. If no type identifier is provided, all files are sent.
private func filesInDirectory(_ directoryURL: URL, _ typeIdentifier: String? = nil) -> SignalProducer<URL, CarthageError> {
	let producer = FileManager.default.reactive
		.enumerator(at: directoryURL, includingPropertiesForKeys: [ .typeIdentifierKey ], options: [ .skipsHiddenFiles, .skipsPackageDescendants ], catchErrors: true)
		.map { _, url in url }
	if let typeIdentifier = typeIdentifier {
		return producer
			.filter { url in
				return url.typeIdentifier
					.analysis(ifSuccess: { identifier in
						return UTTypeConformsTo(identifier as CFString, typeIdentifier as CFString)
					}, ifFailure: { _ in false })
			}
	} else {
		return producer
	}
}

/// Sends the platform specified in the given Info.plist.
func platformForFramework(_ frameworkURL: URL) -> SignalProducer<SDK, CarthageError> {
	return SignalProducer(value: frameworkURL)
		// Neither DTPlatformName nor CFBundleSupportedPlatforms can not be used
		// because Xcode 6 and below do not include either in macOS frameworks.
		.attemptMap { url -> Result<String, CarthageError> in
			let bundle = Bundle(url: url)

			func readFailed(_ message: String) -> CarthageError {
				let error = Result<(), NSError>.error(message)
				return .readFailed(frameworkURL, error)
			}

			func sdkNameFromExecutable() -> String? {
				guard let executableURL = bundle?.executableURL else {
					return nil
				}

				let task = Task("/usr/bin/xcrun", arguments: ["otool", "-lv", executableURL.path])

				let sdkName: String? = task.launch(standardInput: nil)
					.ignoreTaskData()
					.map { String(data: $0, encoding: .utf8) ?? "" }
					.filter { !$0.isEmpty }
					.flatMap(.merge) { (output: String) -> SignalProducer<String, NoError> in
						output.linesProducer
					}
					.filter { $0.contains("LC_VERSION") }
					.take(last: 1)
					.map { lcVersionLine -> String? in
						let sdkString = lcVersionLine.split(separator: "_")
							.last
							.flatMap(String.init)
							.flatMap { $0.lowercased() }

						return sdkString
					}
					.skipNil()
					.single()?
					.value

				return sdkName
			}

			// Try to read what platfrom this binary is for. Attempt in order:
			// 1. Read `AvailableLibraries > SupportedPlatform` if .xcFramework bundle
			// 2. Read `DTSDKName` from Info.plist.
			//    Some users are reporting that static frameworks don't have this key in the .plist,
			//    so we fall back and check the binary of the executable itself.
			// 3. Read the LC_VERSION_<PLATFORM> from the framework's binary executable file
			if case bundle?.packageType = PackageType.xcFramework,
				let sdkNameFromSupportedPlatform = bundle?.infoDictionary.flatMap(XCFrameworkInfo.init)?
					.availableLibraries
					.first?
					.supportedSDK.rawValue {
				return .success(sdkNameFromSupportedPlatform)
			} else if let sdkNameFromBundle = bundle?.object(forInfoDictionaryKey: "DTSDKName") as? String {
				return .success(sdkNameFromBundle)
			} else if let sdkNameFromExecutable = sdkNameFromExecutable() {
				return .success(sdkNameFromExecutable)
			} else {
				return .failure(readFailed("could not determine platform neither from DTSDKName key in plist nor from the framework's executable"))
			}
		}
		// Thus, the SDK name must be trimmed to match the platform name, e.g.
		// macosx10.10 -> macosx
		.map { sdkName in sdkName.trimmingCharacters(in: CharacterSet.letters.inverted) }
		.map { SDK(name: $0, simulatorHeuristic: "") }
}

/// Sends the URL to each framework bundle found in the given directory.
internal func frameworksInDirectory(_ directoryURL: URL) -> SignalProducer<URL, CarthageError> {
	return filesInDirectory(directoryURL, kUTTypeFramework as String)
		.filter { !$0.pathComponents.contains("__MACOSX") }
		.filter { url in
			// Skip nested frameworks
			let frameworksInURL = url.pathComponents.filter { pathComponent in
				return (pathComponent as NSString).pathExtension == "framework"
			}
			return frameworksInURL.count == 1
		}
		// We can't identify xcframeworks by UTType, so we have to edit the path manually
		.map { url in
			if let stopIndex = url
				.pathComponents
				.firstIndex(where: { component in component.hasSuffix(".xcframework")}) {

				let slice = url.pathComponents[0...stopIndex]
				let path = slice.reduce("/") { acc, next in
					return (acc as NSString).appendingPathComponent(next)
				}
				return URL(fileURLWithPath: path as String, isDirectory: true)
			}
			else {
				return url
			}
		}
		.uniqueValues()
		.filter { url in
			// For reasons of speed and the fact that CLI-output structures can change,
			// first try the safer method of reading the ‘Info.plist’ from the Framework’s bundle.
			let bundle = Bundle(url: url)
			let packageType: PackageType? = bundle?.packageType

			switch packageType {
			case .framework?, .bundle?, .xcFramework?:
				return true
			default:
				// In case no Info.plist exists check the Mach-O fileType
				guard let executableURL = bundle?.executableURL else {
					return false
				}

				return MachHeader.headers(forMachOFileAtUrl: executableURL)
					.filter { MachHeader.carthageSupportedFileTypes.contains($0.fileType) }
					.reduce(into: Set<UInt32>()) { $0.insert($1.fileType); return }
					.map { $0.count == 1 }
					.single()?
					.value ?? false
			}
	}
}

/// Sends the URL to each dSYM found in the given directory
internal func dSYMsInDirectory(_ directoryURL: URL) -> SignalProducer<URL, CarthageError> {
	return filesInDirectory(directoryURL, "com.apple.xcode.dsym")
}

/// Sends the URL of the dSYM for which at least one of the UUIDs are common with 
/// those of the given framework, or errors if there was an error parsing a dSYM 
/// contained within the directory.
private func dSYMForFramework(_ frameworkURL: URL, inDirectoryURL directoryURL: URL) -> SignalProducer<URL, CarthageError> {
	return UUIDsForFramework(frameworkURL)
		.flatMap(.concat) { (frameworkUUIDs: Set<UUID>) in
			return dSYMsInDirectory(directoryURL)
				.flatMap(.merge) { dSYMURL in
					return UUIDsForDSYM(dSYMURL)
						.filter { (dSYMUUIDs: Set<UUID>) in
							return !dSYMUUIDs.isDisjoint(with: frameworkUUIDs)
						}
						.map { _ in dSYMURL }
				}
		}
		.take(first: 1)
}

/// Sends the URL to each bcsymbolmap found in the given directory.
internal func BCSymbolMapsInDirectory(_ directoryURL: URL) -> SignalProducer<URL, CarthageError> {
	return filesInDirectory(directoryURL)
		.filter { url in url.pathExtension == "bcsymbolmap" }
}

/// Sends the URLs of the bcsymbolmap files that match the given framework and are
/// located somewhere within the given directory.
private func BCSymbolMapsForFramework(_ frameworkURL: URL, inDirectoryURL directoryURL: URL) -> SignalProducer<URL, CarthageError> {
	return UUIDsForFramework(frameworkURL)
		.flatMap(.merge) { uuids -> SignalProducer<URL, CarthageError> in
			if uuids.isEmpty {
				return .empty
			}
			func filterUUIDs(_ signal: Signal<URL, CarthageError>) -> Signal<URL, CarthageError> {
				var remainingUUIDs = uuids
				let count = remainingUUIDs.count
				return signal
					.filter { fileURL in
						let basename = fileURL.deletingPathExtension().lastPathComponent
						if let fileUUID = UUID(uuidString: basename) {
							return remainingUUIDs.remove(fileUUID) != nil
						} else {
							return false
						}
					}
					.take(first: count)
			}
			return BCSymbolMapsInDirectory(directoryURL)
				.lift(filterUUIDs)
		}
}

/// Returns the file URL at which the given project's repository will be
/// located.
private func repositoryFileURL(for dependency: Dependency, baseURL: URL = Constants.Dependency.repositoriesURL) -> URL {
	return baseURL.appendingPathComponent(dependency.name, isDirectory: true)
}

/// Returns the string representing a relative path from a dependency back to the root
internal func relativeLinkDestination(for dependency: Dependency, subdirectory: String) -> String {
	let dependencySubdirectoryPath = (dependency.relativePath as NSString).appendingPathComponent(subdirectory)
	let componentsForGettingTheHellOutOfThisRelativePath = Array(repeating: "..", count: (dependencySubdirectoryPath as NSString).pathComponents.count - 1)

	// Directs a link from, e.g., /Carthage/Checkouts/ReactiveCocoa/Carthage/Build to /Carthage/Build
	let linkDestinationPath = componentsForGettingTheHellOutOfThisRelativePath.reduce(subdirectory) { trailingPath, pathComponent in
		return (pathComponent as NSString).appendingPathComponent(trailingPath)
	}

	return linkDestinationPath
}

/// Clones the given project to the given destination URL (defaults to the global
/// repositories folder), or fetches inside it if it has already been cloned.
/// Optionally takes a commitish to check for prior to fetching.
///
/// Returns a signal which will send the operation type once started, and
/// the URL to where the repository's folder will exist on disk, then complete
/// when the operation completes.
public func cloneOrFetch(
	dependency: Dependency,
	preferHTTPS: Bool,
	destinationURL: URL = Constants.Dependency.repositoriesURL,
	commitish: String? = nil
) -> SignalProducer<(ProjectEvent?, URL), CarthageError> {
	let fileManager = FileManager.default
	let repositoryURL = repositoryFileURL(for: dependency, baseURL: destinationURL)

	return SignalProducer {
			Result(at: destinationURL, attempt: {
				try fileManager.createDirectory(at: $0, withIntermediateDirectories: true)
				return dependency.gitURL(preferHTTPS: preferHTTPS)!
			})
		}
		.flatMap(.merge) { (remoteURL: GitURL) -> SignalProducer<(ProjectEvent?, URL), CarthageError> in
			return isGitRepository(repositoryURL)
				.flatMap(.merge) { isRepository -> SignalProducer<(ProjectEvent?, URL), CarthageError> in
					if isRepository {
						let fetchProducer: () -> SignalProducer<(ProjectEvent?, URL), CarthageError> = {
							guard FetchCache.needsFetch(forURL: remoteURL) else {
								return SignalProducer(value: (nil, repositoryURL))
							}

							return SignalProducer(value: (.fetching(dependency), repositoryURL))
								.concat(
									fetchRepository(repositoryURL, remoteURL: remoteURL, refspec: "+refs/heads/*:refs/heads/*")
										.then(SignalProducer<(ProjectEvent?, URL), CarthageError>.empty)
								)
						}

						// If we've already cloned the repo, check for the revision, possibly skipping an unnecessary fetch
						if let commitish = commitish {
							return SignalProducer.zip(
									branchExistsInRepository(repositoryURL, pattern: commitish),
									commitExistsInRepository(repositoryURL, revision: commitish)
								)
								.flatMap(.concat) { branchExists, commitExists -> SignalProducer<(ProjectEvent?, URL), CarthageError> in
									// If the given commitish is a branch, we should fetch.
									if branchExists || !commitExists {
										return fetchProducer()
									} else {
										return SignalProducer(value: (nil, repositoryURL))
									}
								}
						} else {
							return fetchProducer()
						}
					} else {
						// Either the directory didn't exist or it did but wasn't a git repository
						// (Could happen if the process is killed during a previous directory creation)
						// So we remove it, then clone
						_ = try? fileManager.removeItem(at: repositoryURL)
						return SignalProducer(value: (.cloning(dependency), repositoryURL))
							.concat(
								cloneRepository(remoteURL, repositoryURL)
									.then(SignalProducer<(ProjectEvent?, URL), CarthageError>.empty)
							)
					}
				}
		}
}<|MERGE_RESOLUTION|>--- conflicted
+++ resolved
@@ -966,164 +966,6 @@
 			}
 	}
 
-<<<<<<< HEAD
-	public func removeUnneededItems() -> SignalProducer<(), CarthageError> {
-		let binariesDirectoryURL = self.directoryURL
-			.appendingPathComponent(Constants.binariesFolderPath, isDirectory: true)
-			.resolvingSymlinksInPath()
-
-		return loadResolvedCartfile()
-			.flatMap(.merge) { resolved -> SignalProducer<Dependency, CarthageError> in
-				return SignalProducer(resolved.dependencies.keys)
-			}
-			.flatMap(.merge) { dependency -> SignalProducer<(checkoutURL: URL, versionFileURL: URL, binaryURLs: [URL]), CarthageError> in
-				let checkoutURL = self.directoryURL
-					.appendingPathComponent(dependency.relativePath, isDirectory: true)
-					.resolvingSymlinksInPath()
-
-				let versionFileURL = VersionFile
-					.url(for: dependency, rootDirectoryURL: self.directoryURL)
-					.resolvingSymlinksInPath()
-
-				let frameworkURLs = buildableSchemesInDirectory(checkoutURL, withConfiguration: "Release", useXCFrameworks: .none)
-					.flatMap(.concurrent(limit: 4)) { scheme, project, _ -> SignalProducer<BuildSettings, CarthageError> in
-						let buildArguments = BuildArguments(project: project, scheme: scheme, configuration: "Release")
-						return BuildSettings.load(with: buildArguments)
-					}
-					.flatMap(.concat) { settings -> SignalProducer<(BuildSettings, String, String), CarthageError> in
-						return SignalProducer(settings.wrapperName)
-							.zip(with: settings.xcFrameworkWrapperName)
-							.map { (settings, $0.0, $0.1) }
-					}
-					.flatMap(.concat) { (settings, wrapperName, xcFrameworkWrapperName) -> SignalProducer<(URL, isStatic: Bool, xcFrameworkWrapperName: String), CarthageError> in
-
-						return settings.buildSDKs.flatMap(.merge) { sdk -> SignalProducer<(URL, isStatic: Bool, xcFrameworkWrapperName: String), CarthageError> in
-
-							// produce paths for frameworks builds
-							let url = settings.productDestinationPath(in: binariesDirectoryURL.appendingPathComponent(sdk.platform.rawValue, isDirectory: true))
-								.appendingPathComponent(wrapperName)
-							let isStatic = settings.frameworkType.value.flatMap { $0 } == .static
-							let canonicalPathProducer = SignalProducer<(URL, isStatic: Bool, xcFrameworkWrapperName: String), CarthageError>(value: (url, isStatic, xcFrameworkWrapperName))
-							if sdk.isSimulator {
-								// produce paths for xcframework builds
-								let url = settings.productDestinationPath(in: binariesDirectoryURL)
-									.appendingPathComponent("\(sdk.platform.rawValue)Simulator", isDirectory: true)
-									.appendingPathComponent(wrapperName)
-								let xcfarmeworkLocationsProcuder = SignalProducer<(URL, isStatic: Bool, xcFrameworkWrapperName: String), CarthageError>(value: (url, isStatic, xcFrameworkWrapperName))
-								return canonicalPathProducer.concat(xcfarmeworkLocationsProcuder)
-							}
-							else {
-								return canonicalPathProducer
-							}
-						}
-					}
-
-				return frameworkURLs
-					.flatMap(.concurrent(limit: 4)) { frameworkURL, isStatic, xcFrameworkWrapperName -> SignalProducer<(URL, xcFrameworkWrapperName: String), CarthageError> in
-						let framework = SignalProducer<(URL, xcFrameworkWrapperName: String), CarthageError>(value: (frameworkURL, xcFrameworkWrapperName))
-
-						guard !isStatic else { return framework }
-
-						let bcSymbolMaps = BCSymbolMapsForFramework(frameworkURL)
-							.map { return ($0, xcFrameworkWrapperName) }
-							.flatMapError { _ in SignalProducer<(URL, xcFrameworkWrapperName: String), CarthageError>.empty }
-
-						let dSYMs = dSYMForFramework(frameworkURL, inDirectoryURL: frameworkURL.deletingLastPathComponent())
-							.map { return ($0, xcFrameworkWrapperName) }
-							.flatMapError { _ in SignalProducer<(URL, xcFrameworkWrapperName: String), CarthageError>.empty }
-
-						return .merge(framework, bcSymbolMaps, dSYMs)
-					}
-					.collect()
-					.map { urlsAndWrapperName -> ([URL], String) in
-						let t = urlsAndWrapperName.reduce(into: ([URL](), "")) { acc, next in
-							acc.0.append(next.0)
-							acc.1 = next.1
-						}
-						return t
-					}
-					.flatMap(.merge) { (urls, xcFrameworkWrapperName)  -> SignalProducer<[URL], CarthageError> in
-						let xcframeworkURL = self.directoryURL.appendingPathComponent(Constants.binariesFolderPath).appendingPathComponent(xcFrameworkWrapperName)
-						if FileManager.default.fileExists(atPath: xcframeworkURL.resolvingSymlinksInPath().absoluteString) {
-							return SignalProducer(value: [xcframeworkURL] + urls)
-						}
-						else {
-							return  SignalProducer(value: urls)
-						}
-					}
-					.map { (checkoutURL, versionFileURL, $0) }
-			}
-			.collect()
-			.map { urls -> (checkoutURLs: Set<URL>, versionFileURLs: Set<URL>, binaryURLs: Set<URL>) in
-				var checkoutURLSet: Set<URL> = []
-				var versionFileURLSet: Set<URL> = []
-				var binaryURLSet: Set<URL> = []
-
-				for (checkoutURL, versionFileURL, binaryURLs) in urls {
-					checkoutURLSet.insert(checkoutURL)
-					versionFileURLSet.insert(versionFileURL)
-					binaryURLSet.formUnion(binaryURLs)
-				}
-				return (checkoutURLSet, versionFileURLSet, binaryURLSet)
-			}
-			.flatMap(.merge) { checkoutURLs, versionFileURLs, binaryURLs -> SignalProducer<URL, CarthageError> in
-				let fileManager = FileManager.default
-
-				var urls: [URL] = []
-				urls += (try? fileManager
-					.contentsOfDirectory(
-						at: self.directoryURL.appendingPathComponent(Constants.checkoutsFolderPath, isDirectory: true),
-						includingPropertiesForKeys: nil
-					)
-					.map { $0.resolvingSymlinksInPath() }
-					.filter { !checkoutURLs.contains($0) }) ?? []
-
-				urls += (try? fileManager
-					.contentsOfDirectory(
-						at: self.directoryURL.appendingPathComponent(Constants.binariesFolderPath, isDirectory: true),
-						includingPropertiesForKeys: nil
-					)
-					.map { $0.resolvingSymlinksInPath() }
-					.filter { $0.pathExtension == VersionFile.pathExtension &&
-						!versionFileURLs.contains($0) }) ?? []
-
-				urls += Platform.supportedPlatforms
-					.flatMap { platform -> [URL] in
-						(try? fileManager
-							.contentsOfDirectory(
-								at: self.directoryURL.appendingPathComponent(platform.relativePath, isDirectory: true),
-								includingPropertiesForKeys: nil
-							)
-							.filter { !binaryURLs.contains($0) && $0.lastPathComponent != FrameworkType.staticFolderName }) ?? []
-					}
-
-				urls += Platform.supportedPlatforms
-					.flatMap { platform -> [URL] in
-						(try? fileManager
-							.contentsOfDirectory(
-								at: self.directoryURL
-									.appendingPathComponent(platform.relativePath, isDirectory: true)
-									.appendingPathComponent(FrameworkType.staticFolderName, isDirectory: true),
-								includingPropertiesForKeys: nil
-							)
-							.filter { !binaryURLs.contains($0) }) ?? []
-					}
-				urls += (try? fileManager
-					.contentsOfDirectory(
-						at: self.directoryURL.appendingPathComponent(Constants.combinedBinariesFolderPath, isDirectory: true),
-						includingPropertiesForKeys: nil
-					)
-					.filter { !binaryURLs.contains($0) }) ?? []
-
-				return SignalProducer(Set(urls))
-			}
-			.on { self._projectEventsObserver.send(value: ProjectEvent.removingUnneededItem($0)) }
-			.flatMap(.merge, self.removeItem(at:))
-			.then(SignalProducer<(), CarthageError>.empty)
-		}
-
-=======
->>>>>>> 0d324cbd
 	/// Checks out the dependencies listed in the project's Cartfile.resolved,
 	/// optionally they are limited by the given list of dependency names.
 	public func checkoutResolvedDependencies(_ dependenciesToCheckout: [String]? = nil, buildOptions: BuildOptions?) -> SignalProducer<(), CarthageError> {

import Foundation

/// Configures a build with Xcode.
public struct BuildArguments {
	/// Available actions for xcodebuild listed in `man xcodebuild`
	public enum Action: String {
		case build = "build"
		case buildForTesting = "build-for-testing"
		case analyze = "analyze"
		case archive = "archive"
		case test = "test"
		case testWithoutBuilding = "test-without-building"
		case installSrc = "install-src"
		case install = "install"
		case clean = "clean"
	}

	/// Represents a build setting whether full bitcode should be embedded in the
	/// binary.
	public enum BitcodeGenerationMode: String {
		/// Only bitcode marker will be embedded.
		case marker = "marker"

		/// Full bitcode will be embedded.
		case bitcode = "bitcode"
	}

	/// The project to build.
	public let project: ProjectLocator

	/// The scheme to build in the project.
	public var scheme: Scheme?

	/// The configuration to use when building the project.
	public var configuration: String?

	/// The path to the derived data.
	public var derivedDataPath: String?

	/// The platform SDK to build for.
	public var sdk: SDK?

	/// The Swift toolchain to use.
	public var toolchain: String?

	/// The run destination to try building for.
	public var destination: String?

	/// The amount of time xcodebuild spends searching for the destination (in seconds).
	public var destinationTimeout: UInt?

	/// The build setting whether the product includes only object code for
	/// the native architecture.
	public var onlyActiveArchitecture: Bool?

	/// The build setting whether full bitcode should be embedded in the binary.
	public var bitcodeGenerationMode: BitcodeGenerationMode?

	public init(
		project: ProjectLocator,
		scheme: Scheme? = nil,
		configuration: String? = nil,
		derivedDataPath: String? = nil,
		sdk: SDK? = nil,
		toolchain: String? = nil
	) {
		self.project = project
		self.scheme = scheme
		self.configuration = configuration
		self.derivedDataPath = derivedDataPath
		self.sdk = sdk
		self.toolchain = toolchain
	}

	/// The `xcodebuild` invocation corresponding to the receiver.
	public var arguments: [String] {

		var args = rawArguments

		if let sdk = sdk {
			// Passing in -sdk macosx appears to break implicit dependency
			// resolution (see Carthage/Carthage#347).
			//
			// Since we wouldn't be trying to build this target unless it were
			// for macOS already, just let xcodebuild figure out the SDK on its
			// own.
			if sdk == .macOSX, let sdkIndex = args.firstIndex(where: { $0 == "-sdk"} ) {

				if sdkIndex + 1 < args.count {
					args.remove(at: sdkIndex) // remove -sdk
					args.remove(at: sdkIndex) // remove parameter
				}
			}
		}

		return args
	}

	public var rawArguments: [String] {

		var args = [ "xcodebuild" ]

		switch project {
		case let .workspace(url):
			args += [ "-workspace", url.path ]

		case let .projectFile(url):
			args += [ "-project", url.path ]
		}

		if let scheme = scheme {
			args += [ "-scheme", scheme.name ]
		}

		if let configuration = configuration {
			args += [ "-configuration", configuration ]
		}

		if let derivedDataPath = derivedDataPath {
			let standarizedPath = URL(fileURLWithPath: (derivedDataPath as NSString).expandingTildeInPath).standardizedFileURL.path
			if !derivedDataPath.isEmpty && !standarizedPath.isEmpty {
				args += [ "-derivedDataPath", standarizedPath ]
			}
		}

		if let sdk = sdk {
<<<<<<< HEAD
			args += [ "-sdk", sdk.rawValue ]
=======
			// Passing in -sdk macosx appears to break implicit dependency
			// resolution (see Carthage/Carthage#347).
			//
			// Since we wouldn't be trying to build this target unless it were
			// for macOS already, just let xcodebuild figure out the SDK on its
			// own.
			if sdk.rawValue != "macosx" {
				args += [ "-sdk", sdk.rawValue ]
			}
>>>>>>> 0d324cbd
		}

		if let toolchain = toolchain {
			args += [ "-toolchain", toolchain ]
		}

		if let destination = destination {
			args += [ "-destination", destination ]
		}

		if let destinationTimeout = destinationTimeout {
			args += [ "-destination-timeout", String(destinationTimeout) ]
		}

		if let onlyActiveArchitecture = onlyActiveArchitecture {
			if onlyActiveArchitecture {
				args += [ "ONLY_ACTIVE_ARCH=YES" ]
			} else {
				args += [ "ONLY_ACTIVE_ARCH=NO" ]
			}
		}

		// Disable code signing requirement for all builds
		// Frameworks get signed in the copy-frameworks action
		args += [ "CODE_SIGNING_REQUIRED=NO", "CODE_SIGN_IDENTITY=" ]

		args += [ "CARTHAGE=YES" ]

		return args
	}
}

extension BuildArguments: CustomStringConvertible {
	public var description: String {
		return arguments.joined(separator: " ")
	}
}<|MERGE_RESOLUTION|>--- conflicted
+++ resolved
@@ -72,29 +72,25 @@
 		self.toolchain = toolchain
 	}
 
-	/// The `xcodebuild` invocation corresponding to the receiver.
-	public var arguments: [String] {
+    /// The `xcodebuild` invocation corresponding to the receiver.
+    public var arguments: [String] {
 
-		var args = rawArguments
+        var args = rawArguments
 
-		if let sdk = sdk {
-			// Passing in -sdk macosx appears to break implicit dependency
-			// resolution (see Carthage/Carthage#347).
-			//
-			// Since we wouldn't be trying to build this target unless it were
-			// for macOS already, just let xcodebuild figure out the SDK on its
-			// own.
-			if sdk == .macOSX, let sdkIndex = args.firstIndex(where: { $0 == "-sdk"} ) {
+        if let sdk = sdk {
+            // Passing in -sdk macosx appears to break implicit dependency
+            // resolution (see Carthage/Carthage#347).
+            //
+            // Since we wouldn't be trying to build this target unless it were
+            // for macOS already, just let xcodebuild figure out the SDK on its
+            // own.
+            if sdk.rawValue != "macosx" {
+                args += [ "-sdk", sdk.rawValue ]
+            }
+        }
 
-				if sdkIndex + 1 < args.count {
-					args.remove(at: sdkIndex) // remove -sdk
-					args.remove(at: sdkIndex) // remove parameter
-				}
-			}
-		}
-
-		return args
-	}
+        return args
+    }
 
 	public var rawArguments: [String] {
 
@@ -124,19 +120,7 @@
 		}
 
 		if let sdk = sdk {
-<<<<<<< HEAD
 			args += [ "-sdk", sdk.rawValue ]
-=======
-			// Passing in -sdk macosx appears to break implicit dependency
-			// resolution (see Carthage/Carthage#347).
-			//
-			// Since we wouldn't be trying to build this target unless it were
-			// for macOS already, just let xcodebuild figure out the SDK on its
-			// own.
-			if sdk.rawValue != "macosx" {
-				args += [ "-sdk", sdk.rawValue ]
-			}
->>>>>>> 0d324cbd
 		}
 
 		if let toolchain = toolchain {
